--- conflicted
+++ resolved
@@ -85,11 +85,8 @@
           "react-dom",
           "react-dom/client",
           "react/jsx-runtime",
-<<<<<<< HEAD
-=======
           "use-vibes",
           "use-fireproof",
->>>>>>> 35bdfca5
         ],
       },
     },
