--- conflicted
+++ resolved
@@ -4,10 +4,7 @@
 import { VibesDiyEnv } from "../config/env.js";
 import { useAuth } from "../contexts/AuthContext.js";
 import { useAuthPopup } from "../hooks/useAuthPopup.js";
-<<<<<<< HEAD
-=======
 import LoggedOutView from "../components/LoggedOutView.js";
->>>>>>> 35bdfca5
 
 export function meta({ params }: { params: { titleId: string } }) {
   return [
@@ -71,13 +68,6 @@
       const search = searchParams.toString();
       const searchSuffix = search ? `?${search}` : "";
 
-<<<<<<< HEAD
-    if (instances.length === 0) {
-      // No instances: create one called "Begin" and navigate to it
-      hasAutoNavigated.current = true;
-      createInstance("Begin").then((fullId) => {
-        const installId = extractInstallId(fullId, titleId);
-=======
       if (instances.length === 0) {
         // No instances: create one called "Begin" and navigate to it
         hasAutoNavigated.current = true;
@@ -90,7 +80,6 @@
         hasAutoNavigated.current = true;
         const instance = instances[0];
         const installId = extractInstallId(instance._id || "", titleId);
->>>>>>> 35bdfca5
         navigate(`/vibe/${titleId}/${installId}${searchSuffix}`);
       }
       // If 2+ instances: do nothing, show the list
@@ -365,11 +354,7 @@
 // Auth wrapper component - only renders content when authenticated
 export default function VibeInstancesList() {
   const { isAuthenticated, isLoading, setNeedsLogin } = useAuth();
-<<<<<<< HEAD
-  const { initiateLogin, isPolling } = useAuthPopup();
-=======
   const { initiateLogin } = useAuthPopup();
->>>>>>> 35bdfca5
 
   useEffect(() => {
     if (!isLoading && !isAuthenticated) {
@@ -386,24 +371,7 @@
   }
 
   if (!isAuthenticated) {
-<<<<<<< HEAD
-    return (
-      <div className="flex flex-col items-center justify-center min-h-screen bg-gray-50 gap-6">
-        <div className="text-gray-700 text-xl font-medium">
-          Please log in to view vibe instances
-        </div>
-        <button
-          onClick={initiateLogin}
-          disabled={isPolling}
-          className="px-6 py-3 bg-gradient-to-r from-orange-500 to-orange-600 text-white font-semibold rounded-lg hover:from-orange-600 hover:to-orange-700 transition-all disabled:opacity-50 disabled:cursor-not-allowed"
-        >
-          {isPolling ? "Logging in..." : "Log In with Fireproof"}
-        </button>
-      </div>
-    );
-=======
     return <LoggedOutView onLogin={initiateLogin} />;
->>>>>>> 35bdfca5
   }
 
   // Only render the actual component (which calls useFireproof) when authenticated
