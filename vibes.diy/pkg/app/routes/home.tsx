import React, { useState, useMemo, useCallback, useEffect } from "react";
import {
  useParams,
  useLocation,
  useNavigate,
  useLoaderData,
} from "react-router";
import SessionView from "../components/SessionView.js";
import NewSessionView from "../components/NewSessionView.js";
import { encodeTitle } from "../components/SessionSidebar/utils.js";
import { HomeScreen } from "../pages/index.ts";

export function meta() {
  return [
    { title: "Vibes DIY - AI App Builder" },
    { name: "description", content: "Generate apps in one prompt" },
  ];
}

// Client loader to extract URL parameters as source of truth
export async function clientLoader({ request }: { request: Request }) {
  const url = new URL(request.url);
  const promptParam = url.searchParams.get("prompt");
  const modelParam = url.searchParams.get("model");

  return {
    urlPrompt: promptParam || null,
    urlModel: modelParam || null,
  };
}

export default function SessionWrapper() {
  const loaderData = useLoaderData<typeof clientLoader>();
  const { sessionId: urlSessionId } = useParams<{ sessionId: string }>();
  const location = useLocation();
  const originalNavigate = useNavigate();

  // Extract all location properties as stable strings to prevent useEffect dependency issues
  const pathname = useMemo(
    () => location?.pathname || "",
    [location?.pathname],
  );
  const search = useMemo(() => location?.search || "", [location?.search]);
  const locationState = useMemo(
    () => location?.state || null,
    [location?.state],
  );

  // Create stable navigate function
  const navigate = useCallback(
    (to: string, options?: { replace?: boolean }) => {
      return originalNavigate(to, options);
    },
    [originalNavigate],
  );

  const [sessionId, setSessionId] = useState<string | null>(
    () => urlSessionId || null,
  );

  // Keep local state in sync with the URL when params change after navigation
  useEffect(() => {
    if (urlSessionId !== sessionId) {
      setSessionId(urlSessionId ?? null);
    }
  }, [urlSessionId, sessionId]);

  const handleSessionCreate = (newSessionId: string) => {
    setSessionId(newSessionId);
  };

  // Handle prompt query parameter forwarding for root page
  useEffect(() => {
    // Only handle forwarding when on root page (no sessionId) and there's a prompt query
    // Guard against duplicate navigations by checking local sessionId state
    if (!urlSessionId && !sessionId && search) {
      const searchParams = new URLSearchParams(search);
      const promptParam = searchParams.get("prompt");

      if (promptParam && promptParam.trim()) {
        // Generate a new session ID
        const newSessionId = `session-${Date.now()}`;

        // Generate a title slug from the prompt (first 50 chars)
        const promptTitle = promptParam.trim().slice(0, 50);
        const encodedPromptTitle = encodeTitle(promptTitle);

        // Build query string preserving both prompt and model parameters
        const forwardParams = new URLSearchParams();
        forwardParams.set("prompt", promptParam.trim());
        const modelParam = searchParams.get("model");
        if (modelParam && modelParam.trim()) {
          forwardParams.set("model", modelParam.trim());
        }

        // Forward to the new chat session URL with all parameters
        const targetUrl = `/chat/${newSessionId}/${encodedPromptTitle}?${forwardParams.toString()}`;

        // Set local state so render is consistent until the router updates params
        setSessionId(newSessionId);

        // Use React Router navigation to avoid hook count mismatch errors
        // Preserve browser history (no replace) to maintain back-button behavior
        navigate(targetUrl);
      }
    }
  }, [urlSessionId, search, navigate]);

  // Conditional rendering - true deferred session creation
<<<<<<< HEAD
  if (!sessionId) {
    return <HomeScreen />;
    // return <NewSessionView onSessionCreate={handleSessionCreate} />;
=======
  // Use either the URL param or local state during the initial transition
  const effectiveSessionId = urlSessionId ?? sessionId;

  if (!effectiveSessionId) {
    return <NewSessionView onSessionCreate={handleSessionCreate} />;
>>>>>>> a787c88b
  }

  return (
    <SessionView
      sessionId={effectiveSessionId}
      pathname={pathname}
      search={search}
      locationState={locationState}
      navigate={navigate}
      urlPrompt={loaderData.urlPrompt}
      urlModel={loaderData.urlModel}
    />
  );
}<|MERGE_RESOLUTION|>--- conflicted
+++ resolved
@@ -107,17 +107,11 @@
   }, [urlSessionId, search, navigate]);
 
   // Conditional rendering - true deferred session creation
-<<<<<<< HEAD
-  if (!sessionId) {
-    return <HomeScreen />;
-    // return <NewSessionView onSessionCreate={handleSessionCreate} />;
-=======
   // Use either the URL param or local state during the initial transition
   const effectiveSessionId = urlSessionId ?? sessionId;
 
   if (!effectiveSessionId) {
     return <NewSessionView onSessionCreate={handleSessionCreate} />;
->>>>>>> a787c88b
   }
 
   return (
