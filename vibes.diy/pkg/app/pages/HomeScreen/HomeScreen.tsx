--- conflicted
+++ resolved
@@ -47,6 +47,9 @@
 import { useIsMobile } from "../../hooks/index.js";
 import { AnimatedScene } from "./AnimatedScene.js";
 import computerAnimGif from "../../assets/computer-anim.gif";
+import htmlpng from "../../assets/screenshots/html.png";
+import vibesStack from "../../assets/vibes-stack.png";
+import fireproofLogo from "../../assets/fireproof-logo.png";
 
 // Helper function to convert URLs in text to clickable links
 const renderMessageWithLinks = (text: string) => {
@@ -744,26 +747,13 @@
             </DraggableCard>
 
             <DraggableCard color="red" x={800} y={320}>
-<<<<<<< HEAD
               <p style={getCardTextStyle("200px")}>
-                Custom community apps. Made by and for your friends, for
-                everything you do together.
-=======
-              <p
-                style={{
-                  maxWidth: "200px",
-                  fontWeight: "bold",
-                  fontSize: "20px",
-                  lineHeight: "25px",
-                }}
-              >
                 Our unhackable{" "}
                 <a href="http://fireproof.storage/">
                   vibe coding database
                 </a>{" "}
                  encrypts all your data. Which means the group
                 chat's lore stays local, portable, and safe.
->>>>>>> ef7ae651
               </p>
             </DraggableCard>
             <DraggableCard color="yellow" x={1000} y={1700}>
@@ -775,7 +765,7 @@
                   lineHeight: "25px",
                 }}
               >
-               Vibe stack image (vibes.diy/pkg/app/assets/vibes-stack.png)
+                <img src={vibesStack} style={getFullSizeImageStyle()} />
               </p>
             </DraggableCard>
             <DraggableCard color="blue" x={800} y={4100}>
@@ -787,7 +777,7 @@
                   lineHeight: "25px",
                 }}
               >
-               Fireproof image (vibes.diy/vibes.diy/pkg/app/assets/fireproof-logo.png)
+                <img src={fireproofLogo} style={getFullSizeImageStyle()} />
               </p>
             </DraggableCard>
 
@@ -800,7 +790,7 @@
                   lineHeight: "25px",
                 }}
               >
-                Image source vibes.diy/pkg/app/assets/screenshots/html.png
+                <img src={htmlpng} style={getFullSizeImageStyle()} />
               </p>
             </DraggableCard>
             
@@ -873,7 +863,6 @@
                 <h3 style={getSectionHeadingStyle("#5398c9")}>
                   Community Code
                 </h3>
-<<<<<<< HEAD
                 <div style={getContentWrapperStyle()}>
                   <b style={getSubheadingBoldStyle()}>
                     For people who care about people
@@ -888,53 +877,24 @@
                   </span>
 
                   <h3 style={getSectionHeadingStyle("#5398c9")}>
-                    The App to End all Apps
+                    The Vibe Coding Stack That Fits In Your Pocket
                   </h3>
                   <b style={getSubheadingBoldStyle()}>
-                    What you need and nothing else
+                    Vibes is an open source web stack was designed for vibe coding - easy, fast, secure, and portable
                   </b>
                   <span>
-                    Vibes is every app you could ever need in one place — with
-                    no app store, no downloads, and no software updates. It's a
-                    tool for building what you need, only when you need it.
-                    Share your creations instantly with the group chat and mix
-                    them up together. Best of all, everyone's data stays local,
-                    portable, and safe.
+                    <b>Easy</b> because it uses Fireproof, a database that lives in your web browser and syncs without a web server.
+                  </span>
+                  <span>
+                    <b>Fast</b> because the data is local, so you don't need to ask a server for it.
+                  </span>
+                  <span>
+                    <b>Secure</b> because all data is encrypted by default. No .env variables to accidentally check into Github!
+                  </span>
+                  <span>
+                    <b>Portable</b>, because you don't have to host these apps with us. It's all open source - Vibes work anywhere the web works.
                   </span>
                 </div>
-=======
-                <p>
-                  <strong>For people who care about people</strong>
-                  <br />
-                  Your group chat isn't a start-up. It's a community, and every
-                  community has its own unique needs. So why should you rely on
-                  one-sized-fits-all apps made by people who care more about
-                  shareholders than stakeholders? Infinitely remixable,
-                  small-scale software made for the people you love: that's the
-                  vibe.
-                </p>
-
-                <h3
-                  style={{
-                    fontWeight: "bold",
-                    fontSize: "40px",
-                    color: "#5398c9",
-                  }}
-                >
-                  The Vibe Coding Stack That Fits In Your Pocket
-                </h3>
-                <p>
-                  <strong>Vibes is an open source web stack was designed for vibe coding - easy, fast, secure, and portable</strong>
-                  <br />
-                  <b>Easy</b> because it uses Fireproof, a database that lives in your web browser and syncs without a web server. 
-                  <br /><br />
-                  <b>Fast</b> because the data is local, so you don't need to ask a server for it.
-                  <br /><br />
-                 <b> Secure</b> because all data is encrypted by default. No .env variables to accidentally check into Github!
-                  <br /><br />
-                  <b>Portable</b>, because you don't have to host these apps with us. It's all open source - Vibes work anywhere the web works.
-                </p>
->>>>>>> ef7ae651
               </DraggableSection>
             </section>
 
@@ -948,6 +908,8 @@
                 justifyContent: "center",
                 gap: isMobile ? "20px" : "0px",
                 flexDirection: isMobile ? "column" : "row",
+                minHeight: isMobile ? "200vh" : undefined,
+                ...(isMobile && { padding: "0px" }),
               }}
               ref={section2Ref}
             >
@@ -959,6 +921,7 @@
                   alignItems: "center",
                   zIndex: isMobile ? "auto" : 1,
                   position: "relative",
+                  ...(isMobile && { padding: "0px 20px" }),
                 }}
               >
                 <DraggableSection color="blue" static>
@@ -983,12 +946,12 @@
 
               {/* Right column: AnimatedScene */}
               {isMobile ? (
-                // Mobile: AnimatedScene flows normally in layout
+                // Mobile: Container with same size as other animated sections
                 <div
                   style={{
-                    flex: "1",
+                    width: "100%",
+                    height: "100vh",
                     position: "relative",
-                    minHeight: "400px",
                   }}
                 >
                   <AnimatedScene progress={0} />
@@ -1112,6 +1075,7 @@
                 gap: isMobile ? "20px" : "0px",
                 flexDirection: isMobile ? "column" : "row",
                 minHeight: isMobile ? "200vh" : undefined,
+                ...(isMobile && { padding: "0px" }),
               }}
               ref={section4Ref}
             >
@@ -1123,6 +1087,7 @@
                   alignItems: "center",
                   zIndex: isMobile ? "auto" : 1,
                   position: "relative",
+                  ...(isMobile && { padding: "0px 20px" }),
                 }}
               >
                 <DraggableSection color="yellow" static>
@@ -1261,70 +1226,36 @@
             >
               <DraggableSection color="red" static>
                 <div style={getSecondCardStyle()}>
-<<<<<<< HEAD
+                  <h3 style={getSectionHeadingStyle("#DA291C")}>
+                    One shot. Then Ship It.
+                  </h3>
                   <div style={getContentWrapperStyle()}>
-                    <span>You love your group chat. Meet your group app. </span>
+                    <b style={getSubheadingBoldStyle()}>
+                      Get more app for your prompt.
+                    </b>
                     <span>
-                      Remember that camping trip when nobody packed coffee? The
-                      Friendsgiving with six mac n' cheeses and no turkey? You
-                      love your friends, but organizing them can be a headache.
-                      Make planning painless with custom community apps, made by
-                      and for your friends, for everything you do together.
+                      When you vibe code an app, your coding agent has to choose a web stack.
+                      When you tell your agent to use the Vibe Stack, you're giving it an
+                      unfair advantage. Because Vibes collapses <i>application code</i> and
+                      <i>application state</i> into a single, local HTML file.
                     </span>
                     <span>
-                      Like volunteer sign-ups and school drop-offs. Project
-                      checklists and vacation planners. Pick-up basketball
-                      schedules and fantasy football rankings. A cooperative
-                      chore wheel for the roomies and the ultimate Oscars
-                      bracket for movie club. Whatever the vibe, you can build
-                      it with Vibes.
+                      Think about it. AI doesn't make apps - it makes <i>text</i>. Embedding
+                      the database in javascript (via the browser) lets your agent describe
+                      an entire app—including its persistence layer—<strong>in one shot</strong>.
                     </span>
                     <span>
-                      Share and use your new apps instantly, and remix them on
-                      the fly. Everyone's ideas are welcome and everyone's data
-                      is protected. This is software that communities build
-                      together in real time — to make life easier, fairer, and
-                      more fun for everyone.
+                      This means the AI doesn't have to give you, the human, instructions about
+                      how to setup a server, or import a schema. It just gives you a working app.
+                      Fast. And it works as pure HTML, so you're not locked into someone's virtual
+                      server.
                     </span>
                     <span>
-                      You and your friends aren't users anymore. You're makers.
+                      This yields a brand new vibe coding magic trick: prompt-to-vibe. A single file
+                      encodes UI, logic, and seed data, making vibe-coded apps trivially shareable
+                      and endlessly remixable by your group chat.
                     </span>
                   </div>
-=======
-                  <h3
-                    style={{
-                      fontWeight: "bold",
-                      fontSize: "40px",
-                      color: "#DA291C",
-                    }}
-                  >
-                    One shot. Then Ship It. 
-                  </h3>
-                  <p>
-                  <strong>Get more app for your prompt.</strong>
-                  <br />
-                    When you vibe code an app, your coding agent has to choose a web stack. 
-                    When you tell your agent to use the Vibe Stack, you're giving it an 
-                    unfair advantage. Because Vibes collapses <i>application code</i> and 
-                    <i>application state</i> into a single, local HTML file.
-                  </p>
-                  <p>
-                    Think about it. AI doesn't make apps - it makes <i>text</i>. Embedding
-                     the database in javascript (via the browser) lets your agent describe
-                      an entire app—including its persistence layer—<strong>in one shot</strong>.
-                  </p>
-                  <p>
-                    This means the AI doesn't have to give you, the human, instructions about
-                    how to setup a server, or import a schema. It just gives you a working app. 
-                    Fast. And it works as pure HTML, so you're not locked into someone's virtual
-                    server.
-                  </p>
-                  <p>
-                    This yields a brand new vibe coding magic trick: prompt-to-vibe. A single file 
-                    encodes UI, logic, and seed data, making vibe-coded apps trivially shareable 
-                    and endlessly remixable by your group chat.
-                  </p>
->>>>>>> ef7ae651
                 </div>
               </DraggableSection>
             </section>
@@ -1340,6 +1271,7 @@
                 gap: isMobile ? "20px" : "0px",
                 flexDirection: isMobile ? "column" : "row",
                 minHeight: isMobile ? "200vh" : undefined,
+                ...(isMobile && { padding: "0px" }),
               }}
               ref={section6Ref}
             >
@@ -1351,41 +1283,28 @@
                   alignItems: "center",
                   zIndex: isMobile ? "auto" : 1,
                   position: "relative",
+                  ...(isMobile && { padding: "0px 20px" }),
                 }}
               >
                 <DraggableSection color="red" static>
                   <h3 style={getSectionHeadingStyle("#D94827")}>
                     Build together, instantly
                   </h3>
-<<<<<<< HEAD
                   <div style={getContentWrapperStyle()}>
                     <b style={getSubheadingBoldStyle()}>
                       No setup, no friction
                     </b>
                     <span>
                       Share your creations with a simple link. Your friends can
-                      jump in immediately — no downloads, no sign-ups, no
-                      waiting.
+                      jump in immediately — no downloads, no waiting.
                     </span>
                     <span>
                       Everyone's changes sync in real-time, and your data stays
-                      safe and encrypted locally.
+                      safe and encrypted locally. And the entire community of Vibes
+                      is like a community-run app store with no monopolist gatekeeper
+                      (shots fired).
                     </span>
                   </div>
-=======
-                  <p>
-                    <strong>No setup, no friction</strong>
-                    <br />
-                    Share your creations with a simple link. Your friends can
-                    jump in immediately — no downloads, no waiting.
-                    <br />
-                    <br />
-                    Everyone's changes sync in real-time, and your data stays
-                    safe and encrypted locally. And the entire community of Vibes 
-                    is like a community-run app store with no monopolist gatekeeper 
-                    (shots fired).
-                  </p>
->>>>>>> ef7ae651
                 </DraggableSection>
               </div>
 
@@ -1501,45 +1420,33 @@
               ref={section8Ref}
             >
               <DraggableSection color="grey" static>
-<<<<<<< HEAD
-                <h3 style={getSectionHeadingStyle("#000000")}>Section 8</h3>
+                <h3 style={getSectionHeadingStyle("#000000")}>
+                  Join the party
+                </h3>
                 <div style={getContentWrapperStyle()}>
                   <b style={getSubheadingBoldStyle()}>
-                    Content for light section
+                    You're early. But right on time.
                   </b>
                   <span>
-                    This is the light section with color oklch(84.6% 0.026 111).
+                    Volunteer sign-ups and school drop-offs. Project checklists
+                    and vacation planners. Pick-up basketball schedules and
+                    fantasy football rankings. A cooperative chore wheel for the
+                    roomies and the ultimate Oscars bracket for movie club. Each
+                    of these concepts can be vibe coded in <i>60 seconds</i>. Whatever
+                    the vibe, you can build it with Vibes.
+                  </span>
+                  <span>
+                    Everyone's ideas are welcome and everyone's data is protected. This is
+                    software that communities build together in real time — to make life
+                    easier, fairer, and more fun for everyone.
+                  </span>
+                  <span>
+                    You and your friends aren't users anymore. You're makers.
+                  </span>
+                  <span>
+                    Curious? Try a prompt using our open source web builder. Join our Discord, read our Substack, and follow us on YouTube, Github, and Bluesky.
                   </span>
                 </div>
-=======
-                <h3
-                  style={{
-                    fontWeight: "bold",
-                    fontSize: "40px",
-                    color: "#000000",
-                  }}
-                >
-                  Join the party
-                </h3>
-                <p>
-                  <strong>You're early. But right on time.</strong>
-                  <br />
-                  Volunteer sign-ups and school drop-offs. Project checklists 
-                  and vacation planners. Pick-up basketball schedules and 
-                  fantasy football rankings. A cooperative chore wheel for the 
-                  roomies and the ultimate Oscars bracket for movie club. Each 
-                  of these concepts can be vibe coded in <i>60 seconds</i>. Whatever 
-                  the vibe, you can build it with Vibes.
-                  <br /><br />
-                  Everyone's ideas are welcome and everyone's data is protected. This is 
-                  software that communities build together in real time — to make life 
-                  easier, fairer, and more fun for everyone.
-                  <br /><br />
-                  You and your friends aren't users anymore. You're makers.
-                  <br /><br />
-                  Curious? Try a prompt using our open source web builder. Join our Discord, read our Substack, and follow us on YouTube, Github, and Bluesky.
-                </p>
->>>>>>> ef7ae651
               </DraggableSection>
             </section>
           </div>
