import React, { useEffect, useMemo, useRef, useState } from "react";
import {
  getContainerStyle,
  getWrapperStyle,
  getBackgroundStyle,
  getScrollingBackgroundsStyle,
  getMenuStyle,
  getInnerContainerStyle,
  getSectionsContainerStyle,
  getSecondCardStyle,
  getSectionWrapperStyle,
  getBlackBorderWrapper,
  getBlackBorderInnerWrapper,
  getUsernameStyle,
  getMessageBubbleStyle,
  getTitleStyle,
  getMessageWrapperStyle,
  getChatContainerStyle,
  getChatContainerStyleOut,
  getChatContainerTopBar,
  getChatContainerBottomCard,
  getSection1BackgroundStyle,
  getSection2BackgroundStyle,
  getSection3BackgroundStyle,
  getSection4BackgroundStyle,
  getSection5BackgroundStyle,
  getSection6BackgroundStyle,
  getSection8BackgroundStyle,
  getLinkStyle,
  getHeroHeadingStyle,
  getHeroSubheadingStyle,
  getCardTextStyle,
  getComputerAnimContainerStyle,
  getFullSizeImageStyle,
  getMessageContentWrapperStyle,
  getSectionHeadingStyle,
  getContentWrapperStyle,
  getSubheadingBoldStyle,
  getImageCardStyle,
  getImageCardStyleSmall,
  getSectionWithAnimatedSceneStyle,
  getAnimatedSectionTextColumnStyle,
  getStaticAnimatedSceneMobileContainerStyle,
  getAnimatedSceneDesktopPlaceholderStyle,
  getStaticAnimatedSceneDesktopOverlayStyle,
  getAnimatedSceneDesktopLeftSpacerStyle,
  getAnimatedSceneDesktopRightContainerStyle,
  getScrollableAnimatedSceneMobileContainerStyle,
  getScrollableAnimatedSceneWrapperStyle,
  getScrollableAnimatedSceneInnerStyle,
  getStickyAnimatedSceneMobileStyle,
  getStickyAnimatedSceneDesktopStyle,
  getStickyAnimatedSceneDesktopLeftSpacerStyle,
  getStickyAnimatedSceneDesktopRightContainerStyle,
} from "./HomeScreen.styles.js";
import {
  ChatAnimation,
  DraggableCard,
  DraggableSection,
  VibesSwitch,
} from "../../components/index.js";
import { HomeScreenProps } from "./HomeScreen.types.js";
import { useIsMobile } from "../../hooks/index.js";
import { AnimatedScene } from "./AnimatedScene.js";
import computerAnimGif from "../../assets/computer-anim.gif";
import htmlpng from "../../assets/screenshots/html.png";
import vibesStack from "../../assets/vibes-stack.png";
import fireproofLogo from "../../assets/fireproof-logo.png";

// Helper function to convert URLs in text to clickable links
const renderMessageWithLinks = (text: string) => {
  const urlRegex = /(https?:\/\/[^\s]+)/g;
  const parts = text.split(urlRegex);

  return parts.map((part, index) => {
    if (part.match(urlRegex)) {
      return (
        <a
          key={index}
          href={part}
          target="_blank"
          rel="noopener noreferrer"
          style={getLinkStyle()}
          onClick={(e) => e.stopPropagation()}
        >
          {part}
        </a>
      );
    }
    return part;
  });
};

export const HomeScreen = (_props: HomeScreenProps) => {
  const isMobile = useIsMobile();
  const chatContainerRef = useRef<HTMLDivElement>(null);
  const innerContainerRef = useRef<HTMLDivElement>(null);
  const animatedSceneContainerRef = useRef<HTMLDivElement>(null);
  const animatedSceneSection4Ref = useRef<HTMLDivElement>(null);
  const animatedSceneSection6Ref = useRef<HTMLDivElement>(null);
  const animatedSceneSection4MobileRef = useRef<HTMLDivElement>(null);
  const animatedSceneSection6MobileRef = useRef<HTMLDivElement>(null);
  const animatedSceneContainer4MobileRef = useRef<HTMLDivElement>(null);
  const animatedSceneContainer6MobileRef = useRef<HTMLDivElement>(null);
  const scrollContainerRef = useRef<HTMLDivElement>(null);
  const [animationProgress, setAnimationProgress] = useState(0);

  // References for the 8 sections to calculate dynamic backgrounds
  const section1Ref = useRef<HTMLDivElement>(null);
  const section2Ref = useRef<HTMLDivElement>(null);
  const section3Ref = useRef<HTMLDivElement>(null);
  const section4Ref = useRef<HTMLDivElement>(null);
  const section5Ref = useRef<HTMLDivElement>(null);
  const section6Ref = useRef<HTMLDivElement>(null);
  const section8Ref = useRef<HTMLDivElement>(null);
  const sectionsContainerRef = useRef<HTMLDivElement>(null);

  // State to trigger re-render after refs are mounted
  const [refsReady, setRefsReady] = useState(false);
  const [recalcCounter, setRecalcCounter] = useState(0);

  // 🧩 Define your 3 chat scenarios
  const scenarios = [
    {
      title: `JChris named the conversation "Friendsgiving 2: Mac n Cheese Redemption"`,
      arrayOfMessages: [
        { user: "JChris", message: "Who’s coming to Friendsgiving this year?" },
        { user: "Megan", message: "yes please rescue me from my family 🥲" },
        {
          user: "JChris",
          message: "can we not repeat last year’s mac n cheese disaster tho",
        },
        { user: "Megan", message: "I’m still recovering!" },
        { user: "Mike", message: "Should I make a spreadsheet?" },
        { user: "Megan", message: "Zzzzzzzzz" },
        { user: "You", message: "buds I got this!" },
        { user: "You", message: "lemme just make us a festive lil app:" },
        { user: "You", message: "https://bright-shango-4087.vibesdiy.app/" },
        { user: "JChris", message: "nice! dibs on the mac" },
        {
          user: "Marcus",
          message: "I’m a *coder* now\n*tries Vibes DIY once* 🤓",
        },
      ],
    },
    {
      title: `Roomies`,
      arrayOfMessages: [
        {
          user: "James",
          message:
            "sorry roomies, I didn’t have time to tackle Dish Mountain last night",
        },
        { user: "James", message: "will absolutely get to it after work" },
        { user: "Lola", message: "Pretty sure it’s my turn, no?" },
        { user: "Jordan", message: "Huge if true!!" },
        {
          user: "James",
          message:
            "@Lola if you do the dishes I’ll take out the trash tomorrow AM!",
        },
        { user: "You", message: "ok hear me out:" },
        { user: "You", message: "chore chart, but make it fun?" },
        { user: "You", message: "https://coltrane-oshun-9477.vibesdiy.app/" },
        { user: "Jordan", message: "Did we just…solve dishes?" },
        { user: "James", message: "Chore quest!!!" },
      ],
    },
    {
      title: `Trivia Night`,
      arrayOfMessages: [
        { user: "Bobby", message: "never felt dumber than last night 🥲" },
        {
          user: "Bobby",
          message: "they should make trivia night for people with brainrot",
        },
        {
          user: "You",
          message: "“I’ll take Real Housewives of SLC for $500, Alex!”",
        },
        { user: "Lindsay", message: "Bravo Brainteasters lol" },
        {
          user: "Nikki",
          message: "to be fair, the reality TV lore is deeeeeep",
        },
        { user: "Lindsay", message: "actually I’d probably watch that" },
        { user: "Bobby", message: "imagine Andy Cohen as a host" },
        {
          user: "You",
          message:
            "I kinda think you might have something with this:\nhttps://chromatic-fader-4248.vibesdiy.app/",
        },
        { user: "Bobby", message: "oh it’s so over for all of you!!!!" },
      ],
    },
  ];

  // 🎲 Pick one scenario at random on each render
  const selectedScenario = useMemo(
    () => scenarios[Math.floor(Math.random() * scenarios.length)],
    [], // empty deps = pick once per mount
  );

  // Inject animations into document
  useEffect(() => {
    const style = document.createElement("style");
    style.innerHTML = `
        @keyframes slide-in-left {
          from {
            opacity: 0;
            transform: translateX(-100px);
          }
          to {
            opacity: 1;
            transform: translateX(0);
          }
        }

        @keyframes slide-in-right {
          from {
            opacity: 0;
            transform: translateX(100px);
          }
          to {
            opacity: 1;
            transform: translateX(0);
          }
        }

        @keyframes bounce {
          0%, 100% {
            transform: translateY(0);
          }
          50% {
            transform: translateY(-15px);
          }
        }

        .message-current-user, .message-other-user {
          animation: linear both;
          animation-timeline: view();
          animation-range: entry 0% cover 30%;
        }

        .message-current-user {
          animation-name: slide-in-right;
        }

        .message-other-user {
          animation-name: slide-in-left;
        }

        .scroll-indicator {
          animation: bounce 1.5s ease-in-out infinite;
        }

        .chat-container-wrapper::-webkit-scrollbar {
          display: none;
        }

        .last-message-wrapper {
          scroll-margin-bottom: 0;
        }

        .chat-inner::-webkit-scrollbar {
          display: none;
        }

        .animated-scene-wrapper::-webkit-scrollbar {
          display: none;
        }
      `;
    document.head.appendChild(style);
    return () => {
      document.head.removeChild(style);
    };
  }, []);

  // Force re-render after refs are mounted to calculate background positions
  useEffect(() => {
    if (
      section1Ref.current &&
      section2Ref.current &&
      section3Ref.current &&
      section4Ref.current &&
      section5Ref.current &&
      section6Ref.current &&
      section8Ref.current &&
      sectionsContainerRef.current
    ) {
      setRefsReady(true);
    }
  }, []);

  // Recalculate background positions only on window resize
  useEffect(() => {
    let resizeTimeout: number;

    const handleRecalculate = () => {
      // Debounce resize events to avoid recalculations during active resize
      clearTimeout(resizeTimeout);
      resizeTimeout = window.setTimeout(() => {
        // Increment counter to force recalculation only once after resize stops
        setRecalcCounter((prev) => prev + 1);
      }, 300); // Wait 300ms after resize stops to ensure user finished resizing
    };

    window.addEventListener("resize", handleRecalculate);

    return () => {
      window.removeEventListener("resize", handleRecalculate);
      clearTimeout(resizeTimeout);
    };
  }, []);

  useEffect(() => {
    if (isMobile) return; // No ejecutar en móvil

    const innerContainer = innerContainerRef.current;
    const chatContainer = chatContainerRef.current;
    const animatedContainer = animatedSceneContainerRef.current;
    const animatedSection4Container = animatedSceneSection4Ref.current;
    const animatedSection6Container = animatedSceneSection6Ref.current;
    if (!innerContainer || !chatContainer) return;

    const handleWheel = (e: WheelEvent) => {
      // Check if the scroll event is happening inside the Section 2 animated scene container
      const isInsideSection2AnimatedScene =
        animatedSection4Container &&
        animatedSection4Container.contains(e.target as Node);

      // Check if the scroll event is happening inside the Section 4 animated scene container
      const isInsideSection4AnimatedScene =
        animatedSection6Container &&
        animatedSection6Container.contains(e.target as Node);

      // Check if the scroll event is happening inside the animated scene container
      const isInsideAnimatedScene =
        animatedContainer && animatedContainer.contains(e.target as Node);

      // For Section 2 and 4, let them scroll naturally - the scroll event listener will handle progress updates
      if (isInsideSection2AnimatedScene || isInsideSection4AnimatedScene) {
        // Don't prevent default, let the native scroll happen
        return;
      } else if (isInsideAnimatedScene && animatedContainer) {
        // Handle animated scene scrolling
        const { scrollTop, scrollHeight, clientHeight } = animatedContainer;
        const isScrollable = scrollHeight > clientHeight;
        const isAtTop = scrollTop <= 0;
        const isAtBottom = scrollTop + clientHeight >= scrollHeight - 1;

        if (isScrollable) {
          if (e.deltaY > 0 && !isAtBottom) {
            e.preventDefault();
            animatedContainer.scrollTop += e.deltaY;

            // Update progress immediately
            const newScrollTop = animatedContainer.scrollTop;
            const scrollProgress =
              scrollHeight > clientHeight
                ? (newScrollTop / (scrollHeight - clientHeight)) * 100
                : 0;
            setAnimationProgress(Math.max(0, Math.min(100, scrollProgress)));
            return;
          }

          if (e.deltaY < 0 && !isAtTop) {
            e.preventDefault();
            animatedContainer.scrollTop += e.deltaY;

            // Update progress immediately
            const newScrollTop = animatedContainer.scrollTop;
            const scrollProgress =
              scrollHeight > clientHeight
                ? (newScrollTop / (scrollHeight - clientHeight)) * 100
                : 0;
            setAnimationProgress(Math.max(0, Math.min(100, scrollProgress)));
            return;
          }
        }
      } else if (chatContainer) {
        // Handle chat scrolling
        const { scrollTop, scrollHeight, clientHeight } = chatContainer;
        const isScrollable = scrollHeight > clientHeight;
        const isAtTop = scrollTop <= 0;
        const isAtBottom = scrollTop + clientHeight >= scrollHeight - 1;

        if (isScrollable) {
          if (e.deltaY > 0 && !isAtBottom) {
            e.preventDefault();
            chatContainer.scrollTop += e.deltaY;
            return;
          }

          if (e.deltaY < 0 && !isAtTop) {
            e.preventDefault();
            chatContainer.scrollTop += e.deltaY;
            return;
          }
        }
      }

      // Si el chat ya llegó al final o principio, dejamos que el scroll continúe naturalmente
    };

    // Escuchar el evento de rueda desde *cualquier parte del innerContainer*
    innerContainer.addEventListener("wheel", handleWheel, { passive: false });
    return () => {
      innerContainer.removeEventListener("wheel", handleWheel);
    };
  }, [isMobile]);

  // Desktop: Direct scroll listener for Section 4 AnimatedScene (0-50)
  useEffect(() => {
    if (isMobile) return; // Only run on desktop

    const animatedSection4Container = animatedSceneSection4Ref.current;
    if (!animatedSection4Container) {
      return;
    }

    const handleScroll = () => {
      const { scrollTop, scrollHeight, clientHeight } =
        animatedSection4Container;
      const scrollProgress =
        scrollHeight > clientHeight
          ? (scrollTop / (scrollHeight - clientHeight)) * 50
          : 0;
      setAnimationProgress(Math.max(0, Math.min(50, scrollProgress)));
    };

    animatedSection4Container.addEventListener("scroll", handleScroll, {
      passive: true,
    });
    return () => {
      animatedSection4Container.removeEventListener("scroll", handleScroll);
    };
  }, [isMobile]);

  // Desktop: Direct scroll listener for Section 6 AnimatedScene (50-100)
  useEffect(() => {
    if (isMobile) return; // Only run on desktop

    const animatedSection6Container = animatedSceneSection6Ref.current;
    if (!animatedSection6Container) {
      return;
    }

    const handleScroll = () => {
      const { scrollTop, scrollHeight, clientHeight } =
        animatedSection6Container;
      const scrollProgress =
        scrollHeight > clientHeight
          ? 50 + (scrollTop / (scrollHeight - clientHeight)) * 50
          : 50;
      setAnimationProgress(Math.max(50, Math.min(100, scrollProgress)));
    };

    animatedSection6Container.addEventListener("scroll", handleScroll, {
      passive: true,
    });
    return () => {
      animatedSection6Container.removeEventListener("scroll", handleScroll);
    };
  }, [isMobile]);

  // Mobile: Direct scroll listener for Section 4 AnimatedScene (0-50)
  useEffect(() => {
    if (!isMobile) return;

    const animatedSection4MobileContainer =
      animatedSceneSection4MobileRef.current;
    if (!animatedSection4MobileContainer) {
      return;
    }

    const handleScroll = () => {
      const { scrollTop, scrollHeight, clientHeight } =
        animatedSection4MobileContainer;
      const scrollProgress =
        scrollHeight > clientHeight
          ? (scrollTop / (scrollHeight - clientHeight)) * 50
          : 0;
      setAnimationProgress(Math.max(0, Math.min(50, scrollProgress)));
    };

    animatedSection4MobileContainer.addEventListener("scroll", handleScroll, {
      passive: true,
    });
    return () => {
      animatedSection4MobileContainer.removeEventListener(
        "scroll",
        handleScroll,
      );
    };
  }, [isMobile]);

  // Mobile: Direct scroll listener for Section 6 AnimatedScene (50-100)
  useEffect(() => {
    if (!isMobile) return;

    const animatedSection6MobileContainer =
      animatedSceneSection6MobileRef.current;
    if (!animatedSection6MobileContainer) {
      return;
    }

    const handleScroll = () => {
      const { scrollTop, scrollHeight, clientHeight } =
        animatedSection6MobileContainer;
      const scrollProgress =
        scrollHeight > clientHeight
          ? 50 + (scrollTop / (scrollHeight - clientHeight)) * 50
          : 50;
      setAnimationProgress(Math.max(50, Math.min(100, scrollProgress)));
    };

    animatedSection6MobileContainer.addEventListener("scroll", handleScroll, {
      passive: true,
    });
    return () => {
      animatedSection6MobileContainer.removeEventListener(
        "scroll",
        handleScroll,
      );
    };
  }, [isMobile]);

  // Auto-center AnimatedScene sections when user starts interacting
  useEffect(() => {
    const scrollContainer = scrollContainerRef.current;
    const section4 = section4Ref.current;
    const section6 = section6Ref.current;
    const animatedSection4Container = isMobile
      ? animatedSceneSection4MobileRef.current
      : animatedSceneSection4Ref.current;
    const animatedSection6Container = isMobile
      ? animatedSceneSection6MobileRef.current
      : animatedSceneSection6Ref.current;
    const container4Mobile = animatedSceneContainer4MobileRef.current;
    const container6Mobile = animatedSceneContainer6MobileRef.current;

    if (!scrollContainer) return;

    const centerElement = (element: HTMLElement) => {
      const elementRect = element.getBoundingClientRect();
      const scrollContainerRect = scrollContainer.getBoundingClientRect();

      // Calculate the scroll position needed to center the element
      const elementCenter =
        elementRect.top +
        scrollContainer.scrollTop -
        scrollContainerRect.top +
        elementRect.height / 2;

      // On mobile, account for the 64px menu at the top
      const menuHeight = isMobile ? 64 : 0;
      const availableHeight = window.innerHeight - menuHeight;
      const viewportCenter = menuHeight + availableHeight / 2;

      const targetScroll = elementCenter - viewportCenter;

      // Smoothly scroll to center the element
      scrollContainer.scrollTo({
        top: targetScroll,
        behavior: "smooth",
      });
    };

    const handleSection4Interaction = (
      e: WheelEvent | MouseEvent | TouchEvent,
    ) => {
      if (animatedSection4Container?.contains(e.target as Node)) {
        // On mobile, center the container; on desktop, center the section
        const targetElement =
          isMobile && container4Mobile ? container4Mobile : section4;
        if (targetElement) centerElement(targetElement);
      }
    };

    const handleSection6Interaction = (
      e: WheelEvent | MouseEvent | TouchEvent,
    ) => {
      if (animatedSection6Container?.contains(e.target as Node)) {
        // On mobile, center the container; on desktop, center the section
        const targetElement =
          isMobile && container6Mobile ? container6Mobile : section6;
        if (targetElement) centerElement(targetElement);
      }
    };

    // Add event listeners to detect scroll/touch start
    if (animatedSection4Container) {
      animatedSection4Container.addEventListener(
        "wheel",
        handleSection4Interaction as EventListener,
        { passive: true, once: true },
      );
      animatedSection4Container.addEventListener(
        "mouseenter",
        handleSection4Interaction as EventListener,
        { passive: true },
      );
      animatedSection4Container.addEventListener(
        "touchstart",
        handleSection4Interaction as EventListener,
        { passive: true, once: true },
      );
    }

    if (animatedSection6Container) {
      animatedSection6Container.addEventListener(
        "wheel",
        handleSection6Interaction as EventListener,
        { passive: true, once: true },
      );
      animatedSection6Container.addEventListener(
        "mouseenter",
        handleSection6Interaction as EventListener,
        { passive: true },
      );
      animatedSection6Container.addEventListener(
        "touchstart",
        handleSection6Interaction as EventListener,
        { passive: true, once: true },
      );
    }

    return () => {
      if (animatedSection4Container) {
        animatedSection4Container.removeEventListener(
          "wheel",
          handleSection4Interaction as EventListener,
        );
        animatedSection4Container.removeEventListener(
          "mouseenter",
          handleSection4Interaction as EventListener,
        );
        animatedSection4Container.removeEventListener(
          "touchstart",
          handleSection4Interaction as EventListener,
        );
      }
      if (animatedSection6Container) {
        animatedSection6Container.removeEventListener(
          "wheel",
          handleSection6Interaction as EventListener,
        );
        animatedSection6Container.removeEventListener(
          "mouseenter",
          handleSection6Interaction as EventListener,
        );
        animatedSection6Container.removeEventListener(
          "touchstart",
          handleSection6Interaction as EventListener,
        );
      }
    };
  }, [isMobile]);

  return (
    <div style={getBlackBorderWrapper()}>
      <div style={getBackgroundStyle()} />
      {/*<div style={getNoiseTextureStyle()} />*/}
      <div style={getBlackBorderInnerWrapper()} ref={scrollContainerRef}>
        <div style={getMenuStyle()}>
          <VibesSwitch size={64} />
        </div>

        <div style={getScrollingBackgroundsStyle()}>
          {refsReady && (
            <>
              <div
                key={`bg1-${recalcCounter}`}
                style={getSection1BackgroundStyle(
                  section1Ref,
                  sectionsContainerRef,
                  isMobile,
                )}
              />
              <div
                key={`bg2-${recalcCounter}`}
                style={getSection2BackgroundStyle(
                  section2Ref,
                  sectionsContainerRef,
                  isMobile,
                )}
              />
              <div
                key={`bg3-${recalcCounter}`}
                style={getSection3BackgroundStyle(
                  section3Ref,
                  sectionsContainerRef,
                  isMobile,
                )}
              />
              <div
                key={`bg4-${recalcCounter}`}
                style={getSection4BackgroundStyle(
                  section4Ref,
                  sectionsContainerRef,
                  isMobile,
                )}
              />
              <div
                key={`bg5-${recalcCounter}`}
                style={getSection5BackgroundStyle(
                  section5Ref,
                  sectionsContainerRef,
                  isMobile,
                )}
              />
              <div
                key={`bg6-${recalcCounter}`}
                style={getSection6BackgroundStyle(
                  section6Ref,
                  sectionsContainerRef,
                  isMobile,
                )}
              />
              <div
                key={`bg8-${recalcCounter}`}
                style={getSection8BackgroundStyle(
                  section8Ref,
                  sectionsContainerRef,
                  isMobile,
                )}
              />
            </>
          )}
        </div>

        <div style={getWrapperStyle()} />

        <div style={getContainerStyle()}>
          <div style={getInnerContainerStyle(isMobile)} ref={innerContainerRef}>
            <DraggableSection color="grey" x={20} y={20} removePaddingTop>
              <h2 style={getHeroHeadingStyle()}>Impress the Group Chat</h2>
              <p style={getHeroSubheadingStyle()}>
                Instantly make your own apps on the fly
              </p>
            </DraggableSection>

            {isMobile && (
              <DraggableSection color="blue" x={20} y={170}>
                <ChatAnimation
                  title={selectedScenario.title}
                  arrayOfMessages={selectedScenario.arrayOfMessages}
                  user={"You"}
                />
              </DraggableSection>
            )}

            <DraggableCard color="blue" x={550} y={120}>
              <p style={getCardTextStyle("250px")}>
                No coding experience required. Just type an idea, and invite
                your friends.
              </p>
            </DraggableCard>

            <DraggableCard color="grey" x={820} y={520}>
              <div style={getComputerAnimContainerStyle()}>
                <img src={computerAnimGif} style={getFullSizeImageStyle()} />
              </div>
            </DraggableCard>

            <DraggableCard color="yellow" x={800} y={20}>
              <p style={getCardTextStyle()}>No app store. No downloads.</p>
            </DraggableCard>

            <DraggableCard color="red" x={800} y={320}>
              <p style={getCardTextStyle("200px")}>
                Our unhackable{" "}
                <a href="http://fireproof.storage/">vibe coding database</a>{" "}
                encrypts all your data. Which means the group chat's lore stays
                local, portable, and safe.
              </p>
            </DraggableCard>
            <DraggableCard color="yellow" x={1000} y={1700}>
              <p style={getImageCardStyle()}>
                <img src={vibesStack} style={getFullSizeImageStyle()} />
              </p>
            </DraggableCard>
            <DraggableCard color="blue" x={800} y={4100}>
              <p style={getImageCardStyle()}>
                <img src={fireproofLogo} style={getFullSizeImageStyle()} />
              </p>
            </DraggableCard>

            <DraggableCard color="yellow" x={800} y={5690}>
              <p style={getImageCardStyleSmall()}>
                <img src={htmlpng} style={getFullSizeImageStyle()} />
              </p>
            </DraggableCard>
<<<<<<< HEAD
=======
            
            <DraggableCard color="yellow" x={700} y={8300}>
              <img src="https://github.com/VibesDIY/vibes.diy/blob/amber/homescreen-extraction/vibes.diy/pkg/app/assets/mouth.gif?raw=true"></img>
              <p
                style={{
                  fontWeight: "bold",
                  fontSize: "20px",
                  lineHeight: "25px",
                }}
              >
                
              </p>
            </DraggableCard>
>>>>>>> 9ee0f9b7

            {!isMobile && (
              <div
                className="chat-container-wrapper"
                style={getChatContainerStyleOut()}
              >
                <div className="chat-inner" style={getChatContainerStyle()}>
                  <div>
                    <div style={getChatContainerTopBar()} />
                    <div
                      style={getChatContainerBottomCard()}
                      ref={chatContainerRef}
                    >
                      {selectedScenario.title && (
                        <div style={getTitleStyle()}>
                          {selectedScenario.title}
                        </div>
                      )}
                      {selectedScenario.arrayOfMessages.map((msg, index) => {
                        const isCurrentUser = msg.user === "You";
                        const isLastMessage =
                          index === selectedScenario.arrayOfMessages.length - 1;
                        const className = isCurrentUser
                          ? "message-current-user"
                          : "message-other-user";
                        const wrapperClass = isLastMessage
                          ? `${className} last-message-wrapper`
                          : className;

                        return (
                          <div
                            key={index}
                            className={wrapperClass}
                            style={getMessageWrapperStyle(isCurrentUser)}
                          >
                            <div style={getMessageContentWrapperStyle()}>
                              <div style={getUsernameStyle(isCurrentUser)}>
                                {msg.user}
                              </div>
                              <div style={getMessageBubbleStyle(isCurrentUser)}>
                                {renderMessageWithLinks(msg.message)}
                              </div>
                            </div>
                          </div>
                        );
                      })}
                    </div>
                  </div>
                </div>
              </div>
            )}
          </div>

          <div
            style={getSectionsContainerStyle(isMobile)}
            ref={sectionsContainerRef}
          >
            {/* Section 1: First part of content */}
            <section
              style={{
                ...getSectionWrapperStyle(isMobile),
                paddingTop: isMobile ? "0px" : "500px",
              }}
              ref={section1Ref}
            >
              <DraggableSection color="blue" static>
                <h3 style={getSectionHeadingStyle("#5398c9")}>
                  Community Code
                </h3>
                <div style={getContentWrapperStyle()}>
                  <b style={getSubheadingBoldStyle()}>
                    For people who care about people
                  </b>
                  <span>
                    Your group chat isn't a start-up. It's a community, and
                    every community has its own unique needs. So why should you
                    rely on one-sized-fits-all apps made by people who care more
                    about shareholders than stakeholders? Infinitely remixable,
                    small-scale software made for the people you love: that's
                    the vibe.
                  </span>

                  <h3 style={getSectionHeadingStyle("#5398c9")}>
                    The Vibe Coding Stack That Fits In Your Pocket
                  </h3>
                  <b style={getSubheadingBoldStyle()}>
                    Vibes is an open source web stack was designed for vibe
                    coding - easy, fast, secure, and portable
                  </b>
                  <span>
                    <b>Easy</b> because it uses Fireproof, a database that lives
                    in your web browser and syncs without a web server.
                  </span>
                  <span>
                    <b>Fast</b> because the data is local, so you don't need to
                    ask a server for it.
                  </span>
                  <span>
                    <b>Secure</b> because all data is encrypted by default. No
                    .env variables to accidentally check into Github!
                  </span>
                  <span>
                    <b>Portable</b>, because you don't have to host these apps
                    with us. It's all open source - Vibes work anywhere the web
                    works.
                  </span>
                </div>
              </DraggableSection>
            </section>

            {/* Section 2: AnimatedScene 0-50 */}
            <section
              style={{
                ...getSectionWrapperStyle(isMobile),
                ...getSectionWithAnimatedSceneStyle(isMobile),
              }}
              ref={section2Ref}
            >
              {/* Left column: Text (1/3 width) */}
              <div style={getAnimatedSectionTextColumnStyle(isMobile)}>
                <DraggableSection color="blue" static>
                  <h3 style={getSectionHeadingStyle("#5398c9")}>
                    You're about to make an app
                  </h3>
                  <div style={getContentWrapperStyle()}>
                    <b style={getSubheadingBoldStyle()}>
                      The front-end is the fun part
                    </b>
                    <p>
                      Let's start there. Let's say you want to make a simple
                      counter that keeps track of the number of times a group of
                      people click a red button.
                    </p>
                    <p>
                      Most AI models will give you something cool right away.
                    </p>
                  </div>
                </DraggableSection>
              </div>

              {/* Right column: AnimatedScene */}
              {isMobile ? (
                // Mobile: Container with same size as other animated sections
                <div style={getStaticAnimatedSceneMobileContainerStyle()}>
                  <AnimatedScene progress={0} />
                </div>
              ) : (
                <>
                  {/* Desktop: Visual placeholder (2/3 width) */}
                  <div style={getAnimatedSceneDesktopPlaceholderStyle()} />

                  {/* Desktop: AnimatedScene overlay covering full section */}
                  <div style={getStaticAnimatedSceneDesktopOverlayStyle()}>
                    {/* Empty space for left column (1/3) */}
                    <div style={getAnimatedSceneDesktopLeftSpacerStyle()} />
                    {/* AnimatedScene in right area (2/3) */}
                    <div style={getAnimatedSceneDesktopRightContainerStyle()}>
                      <AnimatedScene progress={0} />
                    </div>
                  </div>
                </>
              )}
            </section>

            {/* Section 3: Second part of content */}
            <section
              style={{
                ...getSectionWrapperStyle(isMobile),
                paddingTop: isMobile ? "0px" : "500px",
              }}
              ref={section3Ref}
            >
              <DraggableSection color="yellow" static>
                <h3 style={getSectionHeadingStyle("#FEDD00")}>
                  Now comes the hard part
                </h3>
                <div style={getContentWrapperStyle()}>
                  <b style={getSubheadingBoldStyle()}>
                    Multiplayer features need a backend
                  </b>
                  <span>
                    And backends are hard. You're a vibe coder, not a "DevOps"
                    expert. Messing this part up is how vibe coded apps get
                    hacked. You can either try to connect to something like
                    Supabase, which is complicated and expensive. Or let someone
                    build you a backend that you'll be stuck with forever.
                  </span>
                  <b style={getSubheadingBoldStyle()}>Here's the problem</b>
                  <span>
                    You're trying to vibe code using a web stack that was made
                    for a different problem: building a huge startup with giant
                    teams of <i>actual</i> programmers using millions in venture
                    capital.
                  </span>
                  <b style={getSubheadingBoldStyle()}>
                    Your web stack wasn't made for vibe coding
                  </b>
                  <span>
                    Most web stacks are built for mass-market software: big
                    schemas, strict permissions, endless backend plumbing. Tools
                    like Supabase and row-level auth policies work fine for
                    enterprise apps — but they slow down small, personal,
                    shareable ones.
                  </span>
                  <span>
                    Vibes DIY takes a different approach. It treats data as part
                    of your creative surface, not a distant backend. None of
                    this would be possible if you still needed a backend to sync
                    data between users. But, doesn't everybody need a backend
                    for multiplayer data?
                  </span>
                  <h3 style={getSectionHeadingStyle("#FEDD00")}>
                    We made a database designed for vibe coding
                  </h3>
                  <b style={getSubheadingBoldStyle()}>
                    Fireproof makes the web server into a horseless carriage
                  </b>
                  <span>
                    Vibes DIY runs on Fireproof, an open source embedded
                    database that syncs without a web server. It treats data as
                    part of your creative surface, not a corporate cloud
                    service. Fireproof uses distributed data structures, CRDTs,
                    content-addressed storage, and document-style records to
                    give every app its own lightweight ledger.
                  </span>
                </div>
              </DraggableSection>
            </section>

            {/* Section 4: AnimatedScene 50-100 */}
            <section
              style={{
                ...getSectionWrapperStyle(isMobile),
                ...getSectionWithAnimatedSceneStyle(isMobile),
              }}
              ref={section4Ref}
            >
              {/* Left column: Text (1/3 width) */}
              <div style={getAnimatedSectionTextColumnStyle(isMobile)}>
                <DraggableSection color="yellow" static>
                  <h3 style={getSectionHeadingStyle("#FEDD00")}>
                    Back to your counter app...
                  </h3>
                  <div style={getContentWrapperStyle()}>
                    <b style={getSubheadingBoldStyle()}>
                      Now you're using Fireproof + Vibes DIY
                    </b>
                    <span>
                      Your data lives locally inside your component, syncing
                      when and where you choose. Conflicts resolve sensibly.
                      State just... persists.
                    </span>
                    <span>
                      You can build offline, share instantly, and grow without
                      rewriting your stack. Even if you have no idea what any of
                      that means and just want to spell out an idea and get an
                      app. We got you.
                    </span>
                  </div>
                </DraggableSection>
              </div>

              {/* Right column: AnimatedScene */}
              {isMobile ? (
                // Mobile: Container with placeholder and overlay
                <div
                  ref={animatedSceneContainer4MobileRef}
                  style={getScrollableAnimatedSceneMobileContainerStyle()}
                >
                  {/* Mobile: Scrollable AnimatedScene overlay centered in container */}
                  <div
                    className="animated-scene-wrapper"
                    style={getScrollableAnimatedSceneWrapperStyle(isMobile)}
                    ref={animatedSceneSection4MobileRef}
                  >
                    <div style={getScrollableAnimatedSceneInnerStyle()}>
                      <div style={getStickyAnimatedSceneMobileStyle()}>
                        <AnimatedScene progress={animationProgress} />
                      </div>
                    </div>
                  </div>
                </div>
              ) : (
                <>
                  {/* Desktop: Visual placeholder (2/3 width) */}
                  <div style={getAnimatedSceneDesktopPlaceholderStyle()} />

                  {/* Desktop: Scrollable AnimatedScene overlay covering full section */}
                  <div
                    className="animated-scene-wrapper"
                    style={getScrollableAnimatedSceneWrapperStyle(isMobile)}
                    ref={animatedSceneSection4Ref}
                  >
                    <div style={getScrollableAnimatedSceneInnerStyle()}>
                      <div style={getStickyAnimatedSceneDesktopStyle()}>
                        {/* Empty space for left column (1/3) */}
                        <div
                          style={getStickyAnimatedSceneDesktopLeftSpacerStyle()}
                        />
                        {/* AnimatedScene in right area (2/3) */}
                        <div
                          style={getStickyAnimatedSceneDesktopRightContainerStyle()}
                        >
                          <AnimatedScene progress={animationProgress} />
                        </div>
                      </div>
                    </div>
                  </div>
                </>
              )}
            </section>

            {/* Section 5: Final content */}
            <section
              style={{
                ...getSectionWrapperStyle(isMobile),
                paddingTop: isMobile ? "0px" : "500px",
              }}
              ref={section5Ref}
            >
              <DraggableSection color="red" static>
                <div style={getSecondCardStyle()}>
                  <h3 style={getSectionHeadingStyle("#DA291C")}>
                    One shot. Then Ship It.
                  </h3>
                  <div style={getContentWrapperStyle()}>
                    <b style={getSubheadingBoldStyle()}>
                      Get more app for your prompt.
                    </b>
                    <span>
                      When you vibe code an app, your coding agent has to choose
                      a web stack. When you tell your agent to use the Vibe
                      Stack, you're giving it an unfair advantage. Because Vibes
                      collapses <i>application code</i> and
                      <i>application state</i> into a single, local HTML file.
                    </span>
                    <span>
                      Think about it. AI doesn't make apps - it makes{" "}
                      <i>text</i>. Embedding the database in javascript (via the
                      browser) lets your agent describe an entire app—including
                      its persistence layer—<strong>in one shot</strong>.
                    </span>
                    <span>
                      This means the AI doesn't have to give you, the human,
                      instructions about how to setup a server, or import a
                      schema. It just gives you a working app. Fast. And it
                      works as pure HTML, so you're not locked into someone's
                      virtual server.
                    </span>
                    <span>
                      This yields a brand new vibe coding magic trick:
                      prompt-to-vibe. A single file encodes UI, logic, and seed
                      data, making vibe-coded apps trivially shareable and
                      endlessly remixable by your group chat.
                    </span>
                  </div>
                </div>
              </DraggableSection>
            </section>

            {/* Section 6: AnimatedScene at 0 (no movement) - Red */}
            <section
              style={{
                ...getSectionWrapperStyle(isMobile),
                ...getSectionWithAnimatedSceneStyle(isMobile),
              }}
              ref={section6Ref}
            >
              {/* Left column: Text (1/3 width) */}
              <div style={getAnimatedSectionTextColumnStyle(isMobile)}>
                <DraggableSection color="red" static>
                  <h3 style={getSectionHeadingStyle("#D94827")}>
                    Build together, instantly
                  </h3>
                  <div style={getContentWrapperStyle()}>
                    <b style={getSubheadingBoldStyle()}>
                      No setup, no friction
                    </b>
                    <span>
                      Share your creations with a simple link. Your friends can
                      jump in immediately — no downloads, no waiting.
                    </span>
                    <span>
                      Everyone's changes sync in real-time, and your data stays
                      safe and encrypted locally. And the entire community of
                      Vibes is like a community-run app store with no monopolist
                      gatekeeper (shots fired).
                    </span>
                  </div>
                </DraggableSection>
              </div>

              {/* Right column: AnimatedScene */}
              {isMobile ? (
                // Mobile: Container with placeholder and overlay
                <div
                  ref={animatedSceneContainer6MobileRef}
                  style={getScrollableAnimatedSceneMobileContainerStyle()}
                >
                  {/* Mobile: Scrollable AnimatedScene overlay centered in container */}
                  <div
                    className="animated-scene-wrapper"
                    style={getScrollableAnimatedSceneWrapperStyle(isMobile)}
                    ref={animatedSceneSection6MobileRef}
                  >
                    <div style={getScrollableAnimatedSceneInnerStyle()}>
                      <div style={getStickyAnimatedSceneMobileStyle()}>
                        <AnimatedScene progress={animationProgress} />
                      </div>
                    </div>
                  </div>
                </div>
              ) : (
                <>
                  {/* Desktop: Visual placeholder (2/3 width) */}
                  <div style={getAnimatedSceneDesktopPlaceholderStyle()} />

                  {/* Desktop: Scrollable AnimatedScene overlay covering full section */}
                  <div
                    className="animated-scene-wrapper"
                    style={getScrollableAnimatedSceneWrapperStyle(isMobile)}
                    ref={animatedSceneSection6Ref}
                  >
                    <div style={getScrollableAnimatedSceneInnerStyle()}>
                      <div style={getStickyAnimatedSceneDesktopStyle()}>
                        {/* Empty space for left column (1/3) */}
                        <div
                          style={getStickyAnimatedSceneDesktopLeftSpacerStyle()}
                        />
                        {/* AnimatedScene in right area (2/3) */}
                        <div
                          style={getStickyAnimatedSceneDesktopRightContainerStyle()}
                        >
                          <AnimatedScene progress={animationProgress} />
                        </div>
                      </div>
                    </div>
                  </div>
                </>
              )}
            </section>

            {/* Section 8: Light section */}
            <section
              style={{
                ...getSectionWrapperStyle(isMobile),
                paddingTop: isMobile ? "0px" : "500px",
              }}
              ref={section8Ref}
            >
              <DraggableSection color="grey" static>
                <h3 style={getSectionHeadingStyle("#000000")}>
                  Join the party
                </h3>
                <div style={getContentWrapperStyle()}>
                  <b style={getSubheadingBoldStyle()}>
                    You're early. But right on time.
                  </b>
                  <span>
                    Volunteer sign-ups and school drop-offs. Project checklists
                    and vacation planners. Pick-up basketball schedules and
                    fantasy football rankings. A cooperative chore wheel for the
                    roomies and the ultimate Oscars bracket for movie club. Each
                    of these concepts can be vibe coded in <i>60 seconds</i>.
                    Whatever the vibe, you can build it with Vibes.
                  </span>
                  <span>
                    Everyone's ideas are welcome and everyone's data is
                    protected. This is software that communities build together
                    in real time — to make life easier, fairer, and more fun for
                    everyone.
                  </span>
                  <span>
                    You and your friends aren't users anymore. You're makers.
                  </span>
                  <span>
                    Curious? Try a prompt using our open source web builder.
                    Join our Discord, read our Substack, and follow us on
                    YouTube, Github, and Bluesky.
                  </span>
                </div>
              </DraggableSection>
            </section>
          </div>
        </div>
      </div>
    </div>
  );
};<|MERGE_RESOLUTION|>--- conflicted
+++ resolved
@@ -792,22 +792,13 @@
                 <img src={htmlpng} style={getFullSizeImageStyle()} />
               </p>
             </DraggableCard>
-<<<<<<< HEAD
-=======
-            
+
             <DraggableCard color="yellow" x={700} y={8300}>
               <img src="https://github.com/VibesDIY/vibes.diy/blob/amber/homescreen-extraction/vibes.diy/pkg/app/assets/mouth.gif?raw=true"></img>
-              <p
-                style={{
-                  fontWeight: "bold",
-                  fontSize: "20px",
-                  lineHeight: "25px",
-                }}
-              >
-                
+              <p style={getCardTextStyle()}>
+
               </p>
             </DraggableCard>
->>>>>>> 9ee0f9b7
 
             {!isMobile && (
               <div
