--- conflicted
+++ resolved
@@ -26,15 +26,10 @@
       const response = await renderAppInstance(context, parsed, mockApp);
       const html = await response.text();
 
-<<<<<<< HEAD
-      expect(html).toContain('"use-vibes": "https://esm.sh/use-vibes"');
-      expect(html).toContain('"use-fireproof": "https://esm.sh/use-vibes"');
-=======
       expect(html).toContain('"use-vibes": "https://esm.sh/use-vibes@0.16.2"');
       expect(html).toContain(
         '"use-fireproof": "https://esm.sh/use-vibes@0.16.2"',
       );
->>>>>>> 5bb49d5b
     });
 
     it("should override use-vibes and use-fireproof versions when valid v_vibes parameter is provided", async () => {
@@ -149,17 +144,12 @@
         const response = await renderAppInstance(context, parsed, mockApp);
         const html = await response.text();
 
-<<<<<<< HEAD
-        expect(html).toContain('"use-vibes": "https://esm.sh/use-vibes"');
-        expect(html).toContain('"use-fireproof": "https://esm.sh/use-vibes"');
-=======
         expect(html).toContain(
           '"use-vibes": "https://esm.sh/use-vibes@0.16.2"',
         );
         expect(html).toContain(
           '"use-fireproof": "https://esm.sh/use-vibes@0.16.2"',
         );
->>>>>>> 5bb49d5b
       }
     });
 
@@ -187,15 +177,10 @@
       const response = await renderAppInstance(context, parsed, mockApp);
       const html = await response.text();
 
-<<<<<<< HEAD
-      expect(html).toContain('"use-vibes": "https://esm.sh/use-vibes"');
-      expect(html).toContain('"use-fireproof": "https://esm.sh/use-vibes"');
-=======
       expect(html).toContain('"use-vibes": "https://esm.sh/use-vibes@0.16.2"');
       expect(html).toContain(
         '"use-fireproof": "https://esm.sh/use-vibes@0.16.2"',
       );
->>>>>>> 5bb49d5b
     });
   });
 
