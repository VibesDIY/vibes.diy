lockfileVersion: '9.0'

settings:
  autoInstallPeers: true
  excludeLinksFromLockfile: false

importers:

  .:
    dependencies:
      '@anthropic-ai/sdk':
        specifier: ^0.36.3
        version: 0.36.3
      '@codesandbox/sandpack-react':
        specifier: latest
        version: 2.20.0(react-dom@19.0.0(react@19.0.0))(react@19.0.0)
      '@monaco-editor/react':
        specifier: ^4.7.0
        version: 4.7.0(monaco-editor@0.52.2)(react-dom@19.0.0(react@19.0.0))(react@19.0.0)
      '@react-router/node':
        specifier: ^7.1.5
        version: 7.1.5(react-router@7.1.5(react-dom@19.0.0(react@19.0.0))(react@19.0.0))(typescript@5.7.3)
      '@react-router/serve':
        specifier: ^7.1.5
        version: 7.1.5(react-router@7.1.5(react-dom@19.0.0(react@19.0.0))(react@19.0.0))(typescript@5.7.3)
      '@shikijs/monaco':
        specifier: ^3.2.1
        version: 3.2.1
      '@tailwindcss/typography':
        specifier: ^0.5.16
        version: 0.5.16(tailwindcss@4.0.6)
      call-ai:
        specifier: 0.6.0
        version: 0.6.0
      isbot:
        specifier: ^5.1.17
        version: 5.1.22
      react:
        specifier: ^19.0.0
        version: 19.0.0
      react-dom:
        specifier: ^19.0.0
        version: 19.0.0(react@19.0.0)
      react-markdown:
        specifier: ^10.1.0
        version: 10.1.0(@types/react@19.0.10)(react@19.0.0)
      react-router:
        specifier: ^7.1.5
        version: 7.1.5(react-dom@19.0.0(react@19.0.0))(react@19.0.0)
      use-fireproof:
        specifier: 0.20.0-dev-preview-60
        version: 0.20.0-dev-preview-60(@fireproof/core@0.20.0-dev-preview-41(@adviser/cement@0.3.20(typescript@5.7.3))(react@19.0.0))(react@19.0.0)
    devDependencies:
      '@react-router/dev':
        specifier: ^7.1.5
        version: 7.1.5(@react-router/serve@7.1.5(react-router@7.1.5(react-dom@19.0.0(react@19.0.0))(react@19.0.0))(typescript@5.7.3))(@types/node@22.13.4)(babel-plugin-macros@3.1.0)(jiti@2.4.2)(lightningcss@1.29.1)(react-router@7.1.5(react-dom@19.0.0(react@19.0.0))(react@19.0.0))(typescript@5.7.3)(vite@6.1.0(@types/node@22.13.4)(jiti@2.4.2)(lightningcss@1.29.1)(yaml@2.7.0))(yaml@2.7.0)
      '@tailwindcss/vite':
        specifier: ^4.0.0
        version: 4.0.6(vite@6.1.0(@types/node@22.13.4)(jiti@2.4.2)(lightningcss@1.29.1)(yaml@2.7.0))
      '@testing-library/jest-dom':
        specifier: ^6.6.3
        version: 6.6.3
      '@testing-library/react':
        specifier: ^16.2.0
        version: 16.2.0(@testing-library/dom@10.4.0)(@types/react-dom@19.0.4(@types/react@19.0.10))(@types/react@19.0.10)(react-dom@19.0.0(react@19.0.0))(react@19.0.0)
      '@testing-library/react-hooks':
        specifier: ^8.0.1
        version: 8.0.1(@types/react@19.0.10)(react-dom@19.0.0(react@19.0.0))(react@19.0.0)
      '@types/node':
        specifier: ^22.13.4
        version: 22.13.4
      '@types/react':
        specifier: ^19.0.10
        version: 19.0.10
      '@types/react-dom':
        specifier: ^19.0.4
        version: 19.0.4(@types/react@19.0.10)
      '@vitest/coverage-v8':
        specifier: ^3.0.8
        version: 3.0.8(vitest@3.0.8(@types/debug@4.1.12)(@types/node@22.13.4)(jiti@2.4.2)(jsdom@26.0.0)(lightningcss@1.29.1)(yaml@2.7.0))
      jsdom:
        specifier: ^26.0.0
        version: 26.0.0
      prettier:
        specifier: ^3.5.2
        version: 3.5.2
      prettier-plugin-tailwindcss:
        specifier: ^0.6.11
        version: 0.6.11(prettier@3.5.2)
      react-router-devtools:
        specifier: ^1.1.0
        version: 1.1.4(@types/react-dom@19.0.4(@types/react@19.0.10))(@types/react@19.0.10)(react-dom@19.0.0(react@19.0.0))(react-router@7.1.5(react-dom@19.0.0(react@19.0.0))(react@19.0.0))(react@19.0.0)(vite@6.1.0(@types/node@22.13.4)(jiti@2.4.2)(lightningcss@1.29.1)(yaml@2.7.0))
      shiki:
        specifier: ^3.2.1
        version: 3.2.1
      tailwindcss:
        specifier: ^4.0.0
        version: 4.0.6
      typescript:
        specifier: ^5.7.2
        version: 5.7.3
      vite:
        specifier: ^6.1.0
        version: 6.1.0(@types/node@22.13.4)(jiti@2.4.2)(lightningcss@1.29.1)(yaml@2.7.0)
      vite-tsconfig-paths:
        specifier: ^5.1.4
        version: 5.1.4(typescript@5.7.3)(vite@6.1.0(@types/node@22.13.4)(jiti@2.4.2)(lightningcss@1.29.1)(yaml@2.7.0))
      vitest:
        specifier: ^3.0.8
        version: 3.0.8(@types/debug@4.1.12)(@types/node@22.13.4)(jiti@2.4.2)(jsdom@26.0.0)(lightningcss@1.29.1)(yaml@2.7.0)

packages:

  '@adobe/css-tools@4.4.2':
    resolution: {integrity: sha512-baYZExFpsdkBNuvGKTKWCwKH57HRZLVtycZS05WTQNVOiXVSeAki3nU35zlRbToeMW8aHlJfyS+1C4BOv27q0A==}

  '@adviser/cement@0.3.20':
    resolution: {integrity: sha512-G6YDbkmr17KAjqFwW7RC0VUha2cjlv/rojFxTrMj55Vwu4crcL3iwerP/RCpxyFZ8Sf9ypaOAX/PRuxmPoL5pw==}
    engines: {node: '>=20'}

  '@ampproject/remapping@2.3.0':
    resolution: {integrity: sha512-30iZtAPgz+LTIYoeivqYo853f02jBYSd5uGnGpkFV0M3xOt9aN73erkgYAmZU43x4VfqcnLxW9Kpg3R5LC4YYw==}
    engines: {node: '>=6.0.0'}

  '@anthropic-ai/sdk@0.36.3':
    resolution: {integrity: sha512-+c0mMLxL/17yFZ4P5+U6bTWiCSFZUKJddrv01ud2aFBWnTPLdRncYV76D3q1tqfnL7aCnhRtykFnoCFzvr4U3Q==}

  '@asamuzakjp/css-color@2.8.3':
    resolution: {integrity: sha512-GIc76d9UI1hCvOATjZPyHFmE5qhRccp3/zGfMPapK3jBi+yocEzp6BBB0UnfRYP9NP4FANqUZYb0hnfs3TM3hw==}

  '@babel/code-frame@7.26.2':
    resolution: {integrity: sha512-RJlIHRueQgwWitWgF8OdFYGZX328Ax5BCemNGlqHfplnRT9ESi8JkFlvaVYbS+UubVY6dpv87Fs2u5M29iNFVQ==}
    engines: {node: '>=6.9.0'}

  '@babel/compat-data@7.26.8':
    resolution: {integrity: sha512-oH5UPLMWR3L2wEFLnFJ1TZXqHufiTKAiLfqw5zkhS4dKXLJ10yVztfil/twG8EDTA4F/tvVNw9nOl4ZMslB8rQ==}
    engines: {node: '>=6.9.0'}

  '@babel/core@7.26.9':
    resolution: {integrity: sha512-lWBYIrF7qK5+GjY5Uy+/hEgp8OJWOD/rpy74GplYRhEauvbHDeFB8t5hPOZxCZ0Oxf4Cc36tK51/l3ymJysrKw==}
    engines: {node: '>=6.9.0'}

  '@babel/generator@7.26.9':
    resolution: {integrity: sha512-kEWdzjOAUMW4hAyrzJ0ZaTOu9OmpyDIQicIh0zg0EEcEkYXZb2TjtBhnHi2ViX7PKwZqF4xwqfAm299/QMP3lg==}
    engines: {node: '>=6.9.0'}

  '@babel/generator@7.27.0':
    resolution: {integrity: sha512-VybsKvpiN1gU1sdMZIp7FcqphVVKEwcuj02x73uvcHE0PTihx1nlBcowYWhDwjpoAXRv43+gDzyggGnn1XZhVw==}
    engines: {node: '>=6.9.0'}

  '@babel/helper-annotate-as-pure@7.25.9':
    resolution: {integrity: sha512-gv7320KBUFJz1RnylIg5WWYPRXKZ884AGkYpgpWW02TH66Dl+HaC1t1CKd0z3R4b6hdYEcmrNZHUmfCP+1u3/g==}
    engines: {node: '>=6.9.0'}

  '@babel/helper-compilation-targets@7.26.5':
    resolution: {integrity: sha512-IXuyn5EkouFJscIDuFF5EsiSolseme1s0CZB+QxVugqJLYmKdxI1VfIBOst0SUu4rnk2Z7kqTwmoO1lp3HIfnA==}
    engines: {node: '>=6.9.0'}

  '@babel/helper-create-class-features-plugin@7.26.9':
    resolution: {integrity: sha512-ubbUqCofvxPRurw5L8WTsCLSkQiVpov4Qx0WMA+jUN+nXBK8ADPlJO1grkFw5CWKC5+sZSOfuGMdX1aI1iT9Sg==}
    engines: {node: '>=6.9.0'}
    peerDependencies:
      '@babel/core': ^7.0.0

  '@babel/helper-member-expression-to-functions@7.25.9':
    resolution: {integrity: sha512-wbfdZ9w5vk0C0oyHqAJbc62+vet5prjj01jjJ8sKn3j9h3MQQlflEdXYvuqRWjHnM12coDEqiC1IRCi0U/EKwQ==}
    engines: {node: '>=6.9.0'}

  '@babel/helper-module-imports@7.25.9':
    resolution: {integrity: sha512-tnUA4RsrmflIM6W6RFTLFSXITtl0wKjgpnLgXyowocVPrbYrLUXSBXDgTs8BlbmIzIdlBySRQjINYs2BAkiLtw==}
    engines: {node: '>=6.9.0'}

  '@babel/helper-module-transforms@7.26.0':
    resolution: {integrity: sha512-xO+xu6B5K2czEnQye6BHA7DolFFmS3LB7stHZFaOLb1pAwO1HWLS8fXA+eh0A2yIvltPVmx3eNNDBJA2SLHXFw==}
    engines: {node: '>=6.9.0'}
    peerDependencies:
      '@babel/core': ^7.0.0

  '@babel/helper-optimise-call-expression@7.25.9':
    resolution: {integrity: sha512-FIpuNaz5ow8VyrYcnXQTDRGvV6tTjkNtCK/RYNDXGSLlUD6cBuQTSw43CShGxjvfBTfcUA/r6UhUCbtYqkhcuQ==}
    engines: {node: '>=6.9.0'}

  '@babel/helper-plugin-utils@7.26.5':
    resolution: {integrity: sha512-RS+jZcRdZdRFzMyr+wcsaqOmld1/EqTghfaBGQQd/WnRdzdlvSZ//kF7U8VQTxf1ynZ4cjUcYgjVGx13ewNPMg==}
    engines: {node: '>=6.9.0'}

  '@babel/helper-replace-supers@7.26.5':
    resolution: {integrity: sha512-bJ6iIVdYX1YooY2X7w1q6VITt+LnUILtNk7zT78ykuwStx8BauCzxvFqFaHjOpW1bVnSUM1PN1f0p5P21wHxvg==}
    engines: {node: '>=6.9.0'}
    peerDependencies:
      '@babel/core': ^7.0.0

  '@babel/helper-skip-transparent-expression-wrappers@7.25.9':
    resolution: {integrity: sha512-K4Du3BFa3gvyhzgPcntrkDgZzQaq6uozzcpGbOO1OEJaI+EJdqWIMTLgFgQf6lrfiDFo5FU+BxKepI9RmZqahA==}
    engines: {node: '>=6.9.0'}

  '@babel/helper-string-parser@7.25.9':
    resolution: {integrity: sha512-4A/SCr/2KLd5jrtOMFzaKjVtAei3+2r/NChoBNoZ3EyP/+GlhoaEGoWOZUmFmoITP7zOJyHIMm+DYRd8o3PvHA==}
    engines: {node: '>=6.9.0'}

  '@babel/helper-validator-identifier@7.25.9':
    resolution: {integrity: sha512-Ed61U6XJc3CVRfkERJWDz4dJwKe7iLmmJsbOGu9wSloNSFttHV0I8g6UAgb7qnK5ly5bGLPd4oXZlxCdANBOWQ==}
    engines: {node: '>=6.9.0'}

  '@babel/helper-validator-option@7.25.9':
    resolution: {integrity: sha512-e/zv1co8pp55dNdEcCynfj9X7nyUKUXoUEwfXqaZt0omVOmDe9oOTdKStH4GmAw6zxMFs50ZayuMfHDKlO7Tfw==}
    engines: {node: '>=6.9.0'}

  '@babel/helpers@7.26.9':
    resolution: {integrity: sha512-Mz/4+y8udxBKdmzt/UjPACs4G3j5SshJJEFFKxlCGPydG4JAHXxjWjAwjd09tf6oINvl1VfMJo+nB7H2YKQ0dA==}
    engines: {node: '>=6.9.0'}

  '@babel/parser@7.27.0':
    resolution: {integrity: sha512-iaepho73/2Pz7w2eMS0Q5f83+0RKI7i4xmiYeBmDzfRVbQtTOG7Ts0S4HzJVsTMGI9keU8rNfuZr8DKfSt7Yyg==}
    engines: {node: '>=6.0.0'}
    hasBin: true

  '@babel/plugin-syntax-decorators@7.25.9':
    resolution: {integrity: sha512-ryzI0McXUPJnRCvMo4lumIKZUzhYUO/ScI+Mz4YVaTLt04DHNSjEUjKVvbzQjZFLuod/cYEc07mJWhzl6v4DPg==}
    engines: {node: '>=6.9.0'}
    peerDependencies:
      '@babel/core': ^7.0.0-0

  '@babel/plugin-syntax-jsx@7.25.9':
    resolution: {integrity: sha512-ld6oezHQMZsZfp6pWtbjaNDF2tiiCYYDqQszHt5VV437lewP9aSi2Of99CK0D0XB21k7FLgnLcmQKyKzynfeAA==}
    engines: {node: '>=6.9.0'}
    peerDependencies:
      '@babel/core': ^7.0.0-0

  '@babel/plugin-syntax-typescript@7.25.9':
    resolution: {integrity: sha512-hjMgRy5hb8uJJjUcdWunWVcoi9bGpJp8p5Ol1229PoN6aytsLwNMgmdftO23wnCLMfVmTwZDWMPNq/D1SY60JQ==}
    engines: {node: '>=6.9.0'}
    peerDependencies:
      '@babel/core': ^7.0.0-0

  '@babel/plugin-transform-modules-commonjs@7.26.3':
    resolution: {integrity: sha512-MgR55l4q9KddUDITEzEFYn5ZsGDXMSsU9E+kh7fjRXTIC3RHqfCo8RPRbyReYJh44HQ/yomFkqbOFohXvDCiIQ==}
    engines: {node: '>=6.9.0'}
    peerDependencies:
      '@babel/core': ^7.0.0-0

  '@babel/plugin-transform-typescript@7.26.8':
    resolution: {integrity: sha512-bME5J9AC8ChwA7aEPJ6zym3w7aObZULHhbNLU0bKUhKsAkylkzUdq+0kdymh9rzi8nlNFl2bmldFBCKNJBUpuw==}
    engines: {node: '>=6.9.0'}
    peerDependencies:
      '@babel/core': ^7.0.0-0

  '@babel/preset-typescript@7.26.0':
    resolution: {integrity: sha512-NMk1IGZ5I/oHhoXEElcm+xUnL/szL6xflkFZmoEU9xj1qSJXpiS7rsspYo92B4DRCDvZn2erT5LdsCeXAKNCkg==}
    engines: {node: '>=6.9.0'}
    peerDependencies:
      '@babel/core': ^7.0.0-0

  '@babel/runtime@7.26.9':
    resolution: {integrity: sha512-aA63XwOkcl4xxQa3HjPMqOP6LiK0ZDv3mUPYEFXkpHbaFjtGggE1A61FjFzJnB+p7/oy2gA8E+rcBNl/zC1tMg==}
    engines: {node: '>=6.9.0'}

  '@babel/template@7.26.9':
    resolution: {integrity: sha512-qyRplbeIpNZhmzOysF/wFMuP9sctmh2cFzRAZOn1YapxBsE1i9bJIY586R/WBLfLcmcBlM8ROBiQURnnNy+zfA==}
    engines: {node: '>=6.9.0'}

  '@babel/template@7.27.0':
    resolution: {integrity: sha512-2ncevenBqXI6qRMukPlXwHKHchC7RyMuu4xv5JBXRfOGVcTy1mXCD12qrp7Jsoxll1EV3+9sE4GugBVRjT2jFA==}
    engines: {node: '>=6.9.0'}

  '@babel/traverse@7.27.0':
    resolution: {integrity: sha512-19lYZFzYVQkkHkl4Cy4WrAVcqBkgvV2YM2TU3xG6DIwO7O3ecbDPfW3yM3bjAGcqcQHi+CCtjMR3dIEHxsd6bA==}
    engines: {node: '>=6.9.0'}

  '@babel/types@7.26.9':
    resolution: {integrity: sha512-Y3IR1cRnOxOCDvMmNiym7XpXQ93iGDDPHx+Zj+NM+rg0fBaShfQLkg+hKPaZCEvg5N/LeCo4+Rj/i3FuJsIQaw==}
    engines: {node: '>=6.9.0'}

  '@babel/types@7.27.0':
    resolution: {integrity: sha512-H45s8fVLYjbhFH62dIJ3WtmJ6RSPt/3DRO0ZcT2SUiYiQyz3BLVb9ADEnLl91m74aQPS3AzzeajZHYOalWe3bg==}
    engines: {node: '>=6.9.0'}

  '@bcoe/v8-coverage@1.0.2':
    resolution: {integrity: sha512-6zABk/ECA/QYSCQ1NGiVwwbQerUCZ+TQbp64Q3AgmfNvurHH0j8TtXa1qbShXA6qqkpAj4V5W8pP6mLe1mcMqA==}
    engines: {node: '>=18'}

  '@biomejs/cli-darwin-arm64@1.9.4':
    resolution: {integrity: sha512-bFBsPWrNvkdKrNCYeAp+xo2HecOGPAy9WyNyB/jKnnedgzl4W4Hb9ZMzYNbf8dMCGmUdSavlYHiR01QaYR58cw==}
    engines: {node: '>=14.21.3'}
    cpu: [arm64]
    os: [darwin]

  '@bkrem/react-transition-group@1.3.5':
    resolution: {integrity: sha512-lbBYhC42sxAeFEopxzd9oWdkkV0zirO5E9WyeOBxOrpXsf7m30Aj8vnbayZxFOwD9pvUQ2Pheb1gO79s0Qap3Q==}
    peerDependencies:
      react: ^15.0.0 || ^16.0.0 || ^17.0.0 || ^18.0.0 || ^19.0.0
      react-dom: ^15.0.0 || ^16.0.0 || ^17.0.0 || ^18.0.0 || ^19.0.0

  '@codemirror/autocomplete@6.18.6':
    resolution: {integrity: sha512-PHHBXFomUs5DF+9tCOM/UoW6XQ4R44lLNNhRaW9PKPTU0D7lIjRg3ElxaJnTwsl/oHiR93WSXDBrekhoUGCPtg==}

  '@codemirror/commands@6.8.0':
    resolution: {integrity: sha512-q8VPEFaEP4ikSlt6ZxjB3zW72+7osfAYW9i8Zu943uqbKuz6utc1+F170hyLUCUltXORjQXRyYQNfkckzA/bPQ==}

  '@codemirror/lang-css@6.3.1':
    resolution: {integrity: sha512-kr5fwBGiGtmz6l0LSJIbno9QrifNMUusivHbnA1H6Dmqy4HZFte3UAICix1VuKo0lMPKQr2rqB+0BkKi/S3Ejg==}

  '@codemirror/lang-html@6.4.9':
    resolution: {integrity: sha512-aQv37pIMSlueybId/2PVSP6NPnmurFDVmZwzc7jszd2KAF8qd4VBbvNYPXWQq90WIARjsdVkPbw29pszmHws3Q==}

  '@codemirror/lang-javascript@6.2.3':
    resolution: {integrity: sha512-8PR3vIWg7pSu7ur8A07pGiYHgy3hHj+mRYRCSG8q+mPIrl0F02rgpGv+DsQTHRTc30rydOsf5PZ7yjKFg2Ackw==}

  '@codemirror/language@6.10.8':
    resolution: {integrity: sha512-wcP8XPPhDH2vTqf181U8MbZnW+tDyPYy0UzVOa+oHORjyT+mhhom9vBd7dApJwoDz9Nb/a8kHjJIsuA/t8vNFw==}

  '@codemirror/lint@6.8.4':
    resolution: {integrity: sha512-u4q7PnZlJUojeRe8FJa/njJcMctISGgPQ4PnWsd9268R4ZTtU+tfFYmwkBvgcrK2+QQ8tYFVALVb5fVJykKc5A==}

  '@codemirror/state@6.5.2':
    resolution: {integrity: sha512-FVqsPqtPWKVVL3dPSxy8wEF/ymIEuVzF1PK3VbUgrxXpJUSHQWWZz4JMToquRxnkw+36LTamCZG2iua2Ptq0fA==}

  '@codemirror/view@6.36.2':
    resolution: {integrity: sha512-DZ6ONbs8qdJK0fdN7AB82CgI6tYXf4HWk1wSVa0+9bhVznCuuvhQtX8bFBoy3dv8rZSQqUd8GvhVAcielcidrA==}

  '@codesandbox/nodebox@0.1.8':
    resolution: {integrity: sha512-2VRS6JDSk+M+pg56GA6CryyUSGPjBEe8Pnae0QL3jJF1mJZJVMDKr93gJRtBbLkfZN6LD/DwMtf+2L0bpWrjqg==}

  '@codesandbox/sandpack-client@2.19.8':
    resolution: {integrity: sha512-CMV4nr1zgKzVpx4I3FYvGRM5YT0VaQhALMW9vy4wZRhEyWAtJITQIqZzrTGWqB1JvV7V72dVEUCUPLfYz5hgJQ==}

  '@codesandbox/sandpack-react@2.20.0':
    resolution: {integrity: sha512-takd1YpW/PMQ6KPQfvseWLHWklJovGY8QYj8MtWnskGKbjOGJ6uZfyZbcJ6aCFLQMpNyjTqz9AKNbvhCOZ1TUQ==}
    peerDependencies:
      react: ^16.8.0 || ^17 || ^18 || ^19
      react-dom: ^16.8.0 || ^17 || ^18 || ^19

  '@csstools/color-helpers@5.0.2':
    resolution: {integrity: sha512-JqWH1vsgdGcw2RR6VliXXdA0/59LttzlU8UlRT/iUUsEeWfYq8I+K0yhihEUTTHLRm1EXvpsCx3083EU15ecsA==}
    engines: {node: '>=18'}

  '@csstools/css-calc@2.1.2':
    resolution: {integrity: sha512-TklMyb3uBB28b5uQdxjReG4L80NxAqgrECqLZFQbyLekwwlcDDS8r3f07DKqeo8C4926Br0gf/ZDe17Zv4wIuw==}
    engines: {node: '>=18'}
    peerDependencies:
      '@csstools/css-parser-algorithms': ^3.0.4
      '@csstools/css-tokenizer': ^3.0.3

  '@csstools/css-color-parser@3.0.8':
    resolution: {integrity: sha512-pdwotQjCCnRPuNi06jFuP68cykU1f3ZWExLe/8MQ1LOs8Xq+fTkYgd+2V8mWUWMrOn9iS2HftPVaMZDaXzGbhQ==}
    engines: {node: '>=18'}
    peerDependencies:
      '@csstools/css-parser-algorithms': ^3.0.4
      '@csstools/css-tokenizer': ^3.0.3

  '@csstools/css-parser-algorithms@3.0.4':
    resolution: {integrity: sha512-Up7rBoV77rv29d3uKHUIVubz1BTcgyUK72IvCQAbfbMv584xHcGKCKbWh7i8hPrRJ7qU4Y8IO3IY9m+iTB7P3A==}
    engines: {node: '>=18'}
    peerDependencies:
      '@csstools/css-tokenizer': ^3.0.3

  '@csstools/css-tokenizer@3.0.3':
    resolution: {integrity: sha512-UJnjoFsmxfKUdNYdWgOB0mWUypuLvAfQPH1+pyvRJs6euowbFkFC6P13w1l8mJyi3vxYMxc9kld5jZEGRQs6bw==}
    engines: {node: '>=18'}

  '@emotion/babel-plugin@11.13.5':
    resolution: {integrity: sha512-pxHCpT2ex+0q+HH91/zsdHkw/lXd468DIN2zvfvLtPKLLMo6gQj7oLObq8PhkrxOZb/gGCq03S3Z7PDhS8pduQ==}

  '@emotion/cache@11.14.0':
    resolution: {integrity: sha512-L/B1lc/TViYk4DcpGxtAVbx0ZyiKM5ktoIyafGkH6zg/tj+mA+NE//aPYKG0k8kCHSHVJrpLpcAlOBEXQ3SavA==}

  '@emotion/css@11.13.5':
    resolution: {integrity: sha512-wQdD0Xhkn3Qy2VNcIzbLP9MR8TafI0MJb7BEAXKp+w4+XqErksWR4OXomuDzPsN4InLdGhVe6EYcn2ZIUCpB8w==}

  '@emotion/hash@0.9.2':
    resolution: {integrity: sha512-MyqliTZGuOm3+5ZRSaaBGP3USLw6+EGykkwZns2EPC5g8jJ4z9OrdZY9apkl3+UP9+sdz76YYkwCKP5gh8iY3g==}

  '@emotion/memoize@0.9.0':
    resolution: {integrity: sha512-30FAj7/EoJ5mwVPOWhAyCX+FPfMDrVecJAM+Iw9NRoSl4BBAQeqj4cApHHUXOVvIPgLVDsCFoz/hGD+5QQD1GQ==}

  '@emotion/react@11.14.0':
    resolution: {integrity: sha512-O000MLDBDdk/EohJPFUqvnp4qnHeYkVP5B0xEG0D/L7cOKP9kefu2DXn8dj74cQfsEzUqh+sr1RzFqiL1o+PpA==}
    peerDependencies:
      '@types/react': '*'
      react: '>=16.8.0'
    peerDependenciesMeta:
      '@types/react':
        optional: true

  '@emotion/serialize@1.3.3':
    resolution: {integrity: sha512-EISGqt7sSNWHGI76hC7x1CksiXPahbxEOrC5RjmFRJTqLyEK9/9hZvBbiYn70dw4wuwMKiEMCUlR6ZXTSWQqxA==}

  '@emotion/sheet@1.4.0':
    resolution: {integrity: sha512-fTBW9/8r2w3dXWYM4HCB1Rdp8NLibOw2+XELH5m5+AkWiL/KqYX6dc0kKYlaYyKjrQ6ds33MCdMPEwgs2z1rqg==}

  '@emotion/unitless@0.10.0':
    resolution: {integrity: sha512-dFoMUuQA20zvtVTuxZww6OHoJYgrzfKM1t52mVySDJnMSEa08ruEvdYQbhvyu6soU+NeLVd3yKfTfT0NeV6qGg==}

  '@emotion/use-insertion-effect-with-fallbacks@1.2.0':
    resolution: {integrity: sha512-yJMtVdH59sxi/aVJBpk9FQq+OR8ll5GT8oWd57UpeaKEVGab41JWaCFA7FRLoMLloOZF/c/wsPoe+bfGmRKgDg==}
    peerDependencies:
      react: '>=16.8.0'

  '@emotion/utils@1.4.2':
    resolution: {integrity: sha512-3vLclRofFziIa3J2wDh9jjbkUz9qk5Vi3IZ/FSTKViB0k+ef0fPV7dYrUIugbgupYDx7v9ud/SjrtEP8Y4xLoA==}

  '@emotion/weak-memoize@0.4.0':
    resolution: {integrity: sha512-snKqtPW01tN0ui7yu9rGv69aJXr/a/Ywvl11sUjNtEcRc+ng/mQriFL0wLXMef74iHa/EkftbDzU9F8iFbH+zg==}

  '@esbuild/aix-ppc64@0.24.2':
    resolution: {integrity: sha512-thpVCb/rhxE/BnMLQ7GReQLLN8q9qbHmI55F4489/ByVg2aQaQ6kbcLb6FHkocZzQhxc4gx0sCk0tJkKBFzDhA==}
    engines: {node: '>=18'}
    cpu: [ppc64]
    os: [aix]

  '@esbuild/android-arm64@0.24.2':
    resolution: {integrity: sha512-cNLgeqCqV8WxfcTIOeL4OAtSmL8JjcN6m09XIgro1Wi7cF4t/THaWEa7eL5CMoMBdjoHOTh/vwTO/o2TRXIyzg==}
    engines: {node: '>=18'}
    cpu: [arm64]
    os: [android]

  '@esbuild/android-arm@0.24.2':
    resolution: {integrity: sha512-tmwl4hJkCfNHwFB3nBa8z1Uy3ypZpxqxfTQOcHX+xRByyYgunVbZ9MzUUfb0RxaHIMnbHagwAxuTL+tnNM+1/Q==}
    engines: {node: '>=18'}
    cpu: [arm]
    os: [android]

  '@esbuild/android-x64@0.24.2':
    resolution: {integrity: sha512-B6Q0YQDqMx9D7rvIcsXfmJfvUYLoP722bgfBlO5cGvNVb5V/+Y7nhBE3mHV9OpxBf4eAS2S68KZztiPaWq4XYw==}
    engines: {node: '>=18'}
    cpu: [x64]
    os: [android]

  '@esbuild/darwin-arm64@0.24.2':
    resolution: {integrity: sha512-kj3AnYWc+CekmZnS5IPu9D+HWtUI49hbnyqk0FLEJDbzCIQt7hg7ucF1SQAilhtYpIujfaHr6O0UHlzzSPdOeA==}
    engines: {node: '>=18'}
    cpu: [arm64]
    os: [darwin]

  '@esbuild/darwin-x64@0.24.2':
    resolution: {integrity: sha512-WeSrmwwHaPkNR5H3yYfowhZcbriGqooyu3zI/3GGpF8AyUdsrrP0X6KumITGA9WOyiJavnGZUwPGvxvwfWPHIA==}
    engines: {node: '>=18'}
    cpu: [x64]
    os: [darwin]

  '@esbuild/freebsd-arm64@0.24.2':
    resolution: {integrity: sha512-UN8HXjtJ0k/Mj6a9+5u6+2eZ2ERD7Edt1Q9IZiB5UZAIdPnVKDoG7mdTVGhHJIeEml60JteamR3qhsr1r8gXvg==}
    engines: {node: '>=18'}
    cpu: [arm64]
    os: [freebsd]

  '@esbuild/freebsd-x64@0.24.2':
    resolution: {integrity: sha512-TvW7wE/89PYW+IevEJXZ5sF6gJRDY/14hyIGFXdIucxCsbRmLUcjseQu1SyTko+2idmCw94TgyaEZi9HUSOe3Q==}
    engines: {node: '>=18'}
    cpu: [x64]
    os: [freebsd]

  '@esbuild/linux-arm64@0.24.2':
    resolution: {integrity: sha512-7HnAD6074BW43YvvUmE/35Id9/NB7BeX5EoNkK9obndmZBUk8xmJJeU7DwmUeN7tkysslb2eSl6CTrYz6oEMQg==}
    engines: {node: '>=18'}
    cpu: [arm64]
    os: [linux]

  '@esbuild/linux-arm@0.24.2':
    resolution: {integrity: sha512-n0WRM/gWIdU29J57hJyUdIsk0WarGd6To0s+Y+LwvlC55wt+GT/OgkwoXCXvIue1i1sSNWblHEig00GBWiJgfA==}
    engines: {node: '>=18'}
    cpu: [arm]
    os: [linux]

  '@esbuild/linux-ia32@0.24.2':
    resolution: {integrity: sha512-sfv0tGPQhcZOgTKO3oBE9xpHuUqguHvSo4jl+wjnKwFpapx+vUDcawbwPNuBIAYdRAvIDBfZVvXprIj3HA+Ugw==}
    engines: {node: '>=18'}
    cpu: [ia32]
    os: [linux]

  '@esbuild/linux-loong64@0.24.2':
    resolution: {integrity: sha512-CN9AZr8kEndGooS35ntToZLTQLHEjtVB5n7dl8ZcTZMonJ7CCfStrYhrzF97eAecqVbVJ7APOEe18RPI4KLhwQ==}
    engines: {node: '>=18'}
    cpu: [loong64]
    os: [linux]

  '@esbuild/linux-mips64el@0.24.2':
    resolution: {integrity: sha512-iMkk7qr/wl3exJATwkISxI7kTcmHKE+BlymIAbHO8xanq/TjHaaVThFF6ipWzPHryoFsesNQJPE/3wFJw4+huw==}
    engines: {node: '>=18'}
    cpu: [mips64el]
    os: [linux]

  '@esbuild/linux-ppc64@0.24.2':
    resolution: {integrity: sha512-shsVrgCZ57Vr2L8mm39kO5PPIb+843FStGt7sGGoqiiWYconSxwTiuswC1VJZLCjNiMLAMh34jg4VSEQb+iEbw==}
    engines: {node: '>=18'}
    cpu: [ppc64]
    os: [linux]

  '@esbuild/linux-riscv64@0.24.2':
    resolution: {integrity: sha512-4eSFWnU9Hhd68fW16GD0TINewo1L6dRrB+oLNNbYyMUAeOD2yCK5KXGK1GH4qD/kT+bTEXjsyTCiJGHPZ3eM9Q==}
    engines: {node: '>=18'}
    cpu: [riscv64]
    os: [linux]

  '@esbuild/linux-s390x@0.24.2':
    resolution: {integrity: sha512-S0Bh0A53b0YHL2XEXC20bHLuGMOhFDO6GN4b3YjRLK//Ep3ql3erpNcPlEFed93hsQAjAQDNsvcK+hV90FubSw==}
    engines: {node: '>=18'}
    cpu: [s390x]
    os: [linux]

  '@esbuild/linux-x64@0.24.2':
    resolution: {integrity: sha512-8Qi4nQcCTbLnK9WoMjdC9NiTG6/E38RNICU6sUNqK0QFxCYgoARqVqxdFmWkdonVsvGqWhmm7MO0jyTqLqwj0Q==}
    engines: {node: '>=18'}
    cpu: [x64]
    os: [linux]

  '@esbuild/netbsd-arm64@0.24.2':
    resolution: {integrity: sha512-wuLK/VztRRpMt9zyHSazyCVdCXlpHkKm34WUyinD2lzK07FAHTq0KQvZZlXikNWkDGoT6x3TD51jKQ7gMVpopw==}
    engines: {node: '>=18'}
    cpu: [arm64]
    os: [netbsd]

  '@esbuild/netbsd-x64@0.24.2':
    resolution: {integrity: sha512-VefFaQUc4FMmJuAxmIHgUmfNiLXY438XrL4GDNV1Y1H/RW3qow68xTwjZKfj/+Plp9NANmzbH5R40Meudu8mmw==}
    engines: {node: '>=18'}
    cpu: [x64]
    os: [netbsd]

  '@esbuild/openbsd-arm64@0.24.2':
    resolution: {integrity: sha512-YQbi46SBct6iKnszhSvdluqDmxCJA+Pu280Av9WICNwQmMxV7nLRHZfjQzwbPs3jeWnuAhE9Jy0NrnJ12Oz+0A==}
    engines: {node: '>=18'}
    cpu: [arm64]
    os: [openbsd]

  '@esbuild/openbsd-x64@0.24.2':
    resolution: {integrity: sha512-+iDS6zpNM6EnJyWv0bMGLWSWeXGN/HTaF/LXHXHwejGsVi+ooqDfMCCTerNFxEkM3wYVcExkeGXNqshc9iMaOA==}
    engines: {node: '>=18'}
    cpu: [x64]
    os: [openbsd]

  '@esbuild/sunos-x64@0.24.2':
    resolution: {integrity: sha512-hTdsW27jcktEvpwNHJU4ZwWFGkz2zRJUz8pvddmXPtXDzVKTTINmlmga3ZzwcuMpUvLw7JkLy9QLKyGpD2Yxig==}
    engines: {node: '>=18'}
    cpu: [x64]
    os: [sunos]

  '@esbuild/win32-arm64@0.24.2':
    resolution: {integrity: sha512-LihEQ2BBKVFLOC9ZItT9iFprsE9tqjDjnbulhHoFxYQtQfai7qfluVODIYxt1PgdoyQkz23+01rzwNwYfutxUQ==}
    engines: {node: '>=18'}
    cpu: [arm64]
    os: [win32]

  '@esbuild/win32-ia32@0.24.2':
    resolution: {integrity: sha512-q+iGUwfs8tncmFC9pcnD5IvRHAzmbwQ3GPS5/ceCyHdjXubwQWI12MKWSNSMYLJMq23/IUCvJMS76PDqXe1fxA==}
    engines: {node: '>=18'}
    cpu: [ia32]
    os: [win32]

  '@esbuild/win32-x64@0.24.2':
    resolution: {integrity: sha512-7VTgWzgMGvup6aSqDPLiW5zHaxYJGTO4OokMjIlrCtf+VpEL+cXKtCvg723iguPYI5oaUNdS+/V7OU2gvXVWEg==}
    engines: {node: '>=18'}
    cpu: [x64]
    os: [win32]

  '@fireproof/core@0.20.0-dev-preview-41':
    resolution: {integrity: sha512-S+DOEyXr30aFL7mADADcY08t3XnzR9W2Dn1i/qJGsAulv2oHWtqBR9m6j+dshJi6jYIkS9yJDWg5bWr5mrdxVw==}
    peerDependencies:
      '@adviser/cement': ~0.3.12
      react: '>=18.0.0'

  '@fireproof/vendor@1.2.0':
    resolution: {integrity: sha512-mzKlRs9iNEbuKMEhf+1kqkqs9f7KFFsJKkBl8Cn/8K6GX/FKuhGZMvOMofdYCwoWw6wiNBkPMX3EfFwWKZL1ug==}

  '@floating-ui/core@1.6.9':
    resolution: {integrity: sha512-uMXCuQ3BItDUbAMhIXw7UPXRfAlOAvZzdK9BWpE60MCn+Svt3aLn9jsPTi/WNGlRUu2uI0v5S7JiIUsbsvh3fw==}

  '@floating-ui/dom@1.6.13':
    resolution: {integrity: sha512-umqzocjDgNRGTuO7Q8CU32dkHkECqI8ZdMZ5Swb6QAM0t5rnlrN3lGo1hdpscRd3WS8T6DKYK4ephgIH9iRh3w==}

  '@floating-ui/react-dom@2.1.2':
    resolution: {integrity: sha512-06okr5cgPzMNBy+Ycse2A6udMi4bqwW/zgBF/rwjcNqWkyr82Mcg8b0vjX8OJpZFy/FKjJmw6wV7t44kK6kW7A==}
    peerDependencies:
      react: '>=16.8.0'
      react-dom: '>=16.8.0'

  '@floating-ui/utils@0.2.9':
    resolution: {integrity: sha512-MDWhGtE+eHw5JW7lq4qhc5yRLS11ERl1c7Z6Xd0a58DozHES6EnNNwUWbMiG4J9Cgj053Bhk8zvlhFYKVhULwg==}

  '@ipld/car@5.4.0':
    resolution: {integrity: sha512-FiGxOhTUh3fn/kkA+YvNYQjA/T8T5DcKG0NZwAi3aXrizN1qm99HzdYTccEwcX/rUCtI8wTUCKDNPBLUb7pBIQ==}
    engines: {node: '>=16.0.0', npm: '>=7.0.0'}

  '@ipld/dag-cbor@9.2.2':
    resolution: {integrity: sha512-uIEOuruCqKTP50OBWwgz4Js2+LhiBQaxc57cnP71f45b1mHEAo1OCR1Zn/TbvSW/mV1x+JqhacIktkKyaYqhCw==}
    engines: {node: '>=16.0.0', npm: '>=7.0.0'}

  '@ipld/dag-json@10.2.3':
    resolution: {integrity: sha512-itacv1j1hvYgLox2B42Msn70QLzcr0MEo5yGIENuw2SM/lQzq9bmBiMky+kDsIrsqqblKTXcHBZnnmK7D4a6ZQ==}
    engines: {node: '>=16.0.0', npm: '>=7.0.0'}

  '@ipld/dag-pb@4.1.3':
    resolution: {integrity: sha512-ueULCaaSCcD+dQga6nKiRr+RSeVgdiYiEPKVUu5iQMNYDN+9osd0KpR3UDd9uQQ+6RWuv9L34SchfEwj7YIbOA==}
    engines: {node: '>=16.0.0', npm: '>=7.0.0'}

  '@ipld/unixfs@3.0.0':
    resolution: {integrity: sha512-Tj3/BPOlnemcZQ2ETIZAO8hqAs9KNzWyX5J9+JCL9jDwvYwjxeYjqJ3v+9DusNvTBmJhZnGVP6ijUHrsuOLp+g==}

  '@isaacs/cliui@8.0.2':
    resolution: {integrity: sha512-O8jcjabXaleOG9DQ0+ARXWZBTfnP4WNAqzuiJK7ll44AmxGKv/J2M4TPjxjY3znBCfvBXFzucm1twdyFybFqEA==}
    engines: {node: '>=12'}

  '@istanbuljs/schema@0.1.3':
    resolution: {integrity: sha512-ZXRY4jNvVgSVQ8DL3LTcakaAtXwTVUxE81hslsyD2AtoXW/wVob10HkOJ1X/pAlcI7D+2YoZKg5do8G/w6RYgA==}
    engines: {node: '>=8'}

  '@jridgewell/gen-mapping@0.3.8':
    resolution: {integrity: sha512-imAbBGkb+ebQyxKgzv5Hu2nmROxoDOXHh80evxdoXNOrvAnVx7zimzc1Oo5h9RlfV4vPXaE2iM5pOFbvOCClWA==}
    engines: {node: '>=6.0.0'}

  '@jridgewell/resolve-uri@3.1.2':
    resolution: {integrity: sha512-bRISgCIjP20/tbWSPWMEi54QVPRZExkuD9lJL+UIxUKtwVJA8wW1Trb1jMs1RFXo1CBTNZ/5hpC9QvmKWdopKw==}
    engines: {node: '>=6.0.0'}

  '@jridgewell/set-array@1.2.1':
    resolution: {integrity: sha512-R8gLRTZeyp03ymzP/6Lil/28tGeGEzhx1q2k703KGWRAI1VdvPIXdG70VJc2pAMw3NA6JKL5hhFu1sJX0Mnn/A==}
    engines: {node: '>=6.0.0'}

  '@jridgewell/sourcemap-codec@1.5.0':
    resolution: {integrity: sha512-gv3ZRaISU3fjPAgNsriBRqGWQL6quFx04YMPW/zD8XMLsU32mhCCbfbO6KZFLjvYpCZ8zyDEgqsgf+PwPaM7GQ==}

  '@jridgewell/trace-mapping@0.3.25':
    resolution: {integrity: sha512-vNk6aEwybGtawWmy/PzwnGDOjCkLWSD2wqvjGGAgOAwCGWySYXfYoxt00IJkTF+8Lb57DwOb3Aa0o9CApepiYQ==}

  '@lezer/common@1.2.3':
    resolution: {integrity: sha512-w7ojc8ejBqr2REPsWxJjrMFsA/ysDCFICn8zEOR9mrqzOu2amhITYuLD8ag6XZf0CFXDrhKqw7+tW8cX66NaDA==}

  '@lezer/css@1.1.10':
    resolution: {integrity: sha512-V5/89eDapjeAkWPBpWEfQjZ1Hag3aYUUJOL8213X0dFRuXJ4BXa5NKl9USzOnaLod4AOpmVCkduir2oKwZYZtg==}

  '@lezer/highlight@1.2.1':
    resolution: {integrity: sha512-Z5duk4RN/3zuVO7Jq0pGLJ3qynpxUVsh7IbUbGj88+uV2ApSAn6kWg2au3iJb+0Zi7kKtqffIESgNcRXWZWmSA==}

  '@lezer/html@1.3.10':
    resolution: {integrity: sha512-dqpT8nISx/p9Do3AchvYGV3qYc4/rKr3IBZxlHmpIKam56P47RSHkSF5f13Vu9hebS1jM0HmtJIwLbWz1VIY6w==}

  '@lezer/javascript@1.4.21':
    resolution: {integrity: sha512-lL+1fcuxWYPURMM/oFZLEDm0XuLN128QPV+VuGtKpeaOGdcl9F2LYC3nh1S9LkPqx9M0mndZFdXCipNAZpzIkQ==}

  '@lezer/lr@1.4.2':
    resolution: {integrity: sha512-pu0K1jCIdnQ12aWNaAVU5bzi7Bd1w54J3ECgANPmYLtQKP0HBj2cE/5coBD66MT10xbtIuUr7tg0Shbsvk0mDA==}

  '@marijn/find-cluster-break@1.0.2':
    resolution: {integrity: sha512-l0h88YhZFyKdXIFNfSWpyjStDjGHwZ/U7iobcK1cQQD8sejsONdQtTVU+1wVN1PBw40PiiHB1vA5S7VTfQiP9g==}

  '@mjackson/node-fetch-server@0.2.0':
    resolution: {integrity: sha512-EMlH1e30yzmTpGLQjlFmaDAjyOeZhng1/XCd7DExR8PNAnG/G1tyruZxEoUe11ClnwGhGrtsdnyyUx1frSzjng==}

  '@monaco-editor/loader@1.5.0':
    resolution: {integrity: sha512-hKoGSM+7aAc7eRTRjpqAZucPmoNOC4UUbknb/VNoTkEIkCPhqV8LfbsgM1webRM7S/z21eHEx9Fkwx8Z/C/+Xw==}

  '@monaco-editor/react@4.7.0':
    resolution: {integrity: sha512-cyzXQCtO47ydzxpQtCGSQGOC8Gk3ZUeBXFAxD+CWXYFo5OqZyZUonFl0DwUlTyAfRHntBfw2p3w4s9R6oe1eCA==}
    peerDependencies:
      monaco-editor: '>= 0.25.0 < 1'
      react: ^16.8.0 || ^17.0.0 || ^18.0.0 || ^19.0.0
      react-dom: ^16.8.0 || ^17.0.0 || ^18.0.0 || ^19.0.0

  '@multiformats/murmur3@2.1.8':
    resolution: {integrity: sha512-6vId1C46ra3R1sbJUOFCZnsUIveR9oF20yhPmAFxPm0JfrX3/ZRCgP3YDrBzlGoEppOXnA9czHeYc0T9mB6hbA==}
    engines: {node: '>=16.0.0', npm: '>=7.0.0'}

  '@npmcli/git@4.1.0':
    resolution: {integrity: sha512-9hwoB3gStVfa0N31ymBmrX+GuDGdVA/QWShZVqE0HK2Af+7QGGrCTbZia/SW0ImUTjTne7SP91qxDmtXvDHRPQ==}
    engines: {node: ^14.17.0 || ^16.13.0 || >=18.0.0}

  '@npmcli/package-json@4.0.1':
    resolution: {integrity: sha512-lRCEGdHZomFsURroh522YvA/2cVb9oPIJrjHanCJZkiasz1BzcnLr3tBJhlV7S86MBJBuAQ33is2D60YitZL2Q==}
    engines: {node: ^14.17.0 || ^16.13.0 || >=18.0.0}

  '@npmcli/promise-spawn@6.0.2':
    resolution: {integrity: sha512-gGq0NJkIGSwdbUt4yhdF8ZrmkGKVz9vAdVzpOfnom+V8PLSmSOVhZwbNvZZS1EYcJN5hzzKBxmmVVAInM6HQLg==}
    engines: {node: ^14.17.0 || ^16.13.0 || >=18.0.0}

  '@one-ini/wasm@0.1.1':
    resolution: {integrity: sha512-XuySG1E38YScSJoMlqovLru4KTUNSjgVTIjyh7qMX6aNN5HY5Ct5LhRJdxO79JtTzKfzV/bnWpz+zquYrISsvw==}

  '@open-draft/deferred-promise@2.2.0':
    resolution: {integrity: sha512-CecwLWx3rhxVQF6V4bAgPS5t+So2sTbPgAzafKkVizyi7tlwpcFpdFqq+wqF2OwNBmqFuu6tOyouTuxgpMfzmA==}

  '@perma/map@1.0.3':
    resolution: {integrity: sha512-Bf5njk0fnJGTFE2ETntq0N1oJ6YdCPIpTDn3R3KYZJQdeYSOCNL7mBrFlGnbqav8YQhJA/p81pvHINX9vAtHkQ==}

  '@pkgjs/parseargs@0.11.0':
    resolution: {integrity: sha512-+1VkjdD0QBLPodGrJUeqarH8VAIvQODIbwh9XpP5Syisf7YoQgsJKPNFoqqLQlu+VQ/tVSshMR6loPMn8U+dPg==}
    engines: {node: '>=14'}

  '@protobufjs/aspromise@1.1.2':
    resolution: {integrity: sha512-j+gKExEuLmKwvz3OgROXtrJ2UG2x8Ch2YZUxahh+s1F2HZ+wAceUNLkvy6zKCPVRkU++ZWQrdxsUeQXmcg4uoQ==}

  '@protobufjs/base64@1.1.2':
    resolution: {integrity: sha512-AZkcAA5vnN/v4PDqKyMR5lx7hZttPDgClv83E//FMNhR2TMcLUhfRUBHCmSl0oi9zMgDDqRUJkSxO3wm85+XLg==}

  '@protobufjs/codegen@2.0.4':
    resolution: {integrity: sha512-YyFaikqM5sH0ziFZCN3xDC7zeGaB/d0IUb9CATugHWbd1FRFwWwt4ld4OYMPWu5a3Xe01mGAULCdqhMlPl29Jg==}

  '@protobufjs/eventemitter@1.1.0':
    resolution: {integrity: sha512-j9ednRT81vYJ9OfVuXG6ERSTdEL1xVsNgqpkxMsbIabzSo3goCjDIveeGv5d03om39ML71RdmrGNjG5SReBP/Q==}

  '@protobufjs/fetch@1.1.0':
    resolution: {integrity: sha512-lljVXpqXebpsijW71PZaCYeIcE5on1w5DlQy5WH6GLbFryLUrBD4932W/E2BSpfRJWseIL4v/KPgBFxDOIdKpQ==}

  '@protobufjs/float@1.0.2':
    resolution: {integrity: sha512-Ddb+kVXlXst9d+R9PfTIxh1EdNkgoRe5tOX6t01f1lYWOvJnSPDBlG241QLzcyPdoNTsblLUdujGSE4RzrTZGQ==}

  '@protobufjs/inquire@1.1.0':
    resolution: {integrity: sha512-kdSefcPdruJiFMVSbn801t4vFK7KB/5gd2fYvrxhuJYg8ILrmn9SKSX2tZdV6V+ksulWqS7aXjBcRXl3wHoD9Q==}

  '@protobufjs/path@1.1.2':
    resolution: {integrity: sha512-6JOcJ5Tm08dOHAbdR3GrvP+yUUfkjG5ePsHYczMFLq3ZmMkAD98cDgcT2iA1lJ9NVwFd4tH/iSSoe44YWkltEA==}

  '@protobufjs/pool@1.1.0':
    resolution: {integrity: sha512-0kELaGSIDBKvcgS4zkjz1PeddatrjYcmMWOlAuAPwAeccUrPHdUqo/J6LiymHHEiJT5NrF1UVwxY14f+fy4WQw==}

  '@protobufjs/utf8@1.1.0':
    resolution: {integrity: sha512-Vvn3zZrhQZkkBE8LSuW3em98c0FwgO4nxzv6OdSxPKJIEKY2bGbHn+mhGIPerzI4twdxaP8/0+06HBpwf345Lw==}

  '@radix-ui/number@1.1.0':
    resolution: {integrity: sha512-V3gRzhVNU1ldS5XhAPTom1fOIo4ccrjjJgmE+LI2h/WaFpHmx0MQApT+KZHnx8abG6Avtfcz4WoEciMnpFT3HQ==}

  '@radix-ui/primitive@1.1.1':
    resolution: {integrity: sha512-SJ31y+Q/zAyShtXJc8x83i9TYdbAfHZ++tUZnvjJJqFjzsdUnKsxPL6IEtBlxKkU7yzer//GQtZSV4GbldL3YA==}

  '@radix-ui/react-accordion@1.2.3':
    resolution: {integrity: sha512-RIQ15mrcvqIkDARJeERSuXSry2N8uYnxkdDetpfmalT/+0ntOXLkFOsh9iwlAsCv+qcmhZjbdJogIm6WBa6c4A==}
    peerDependencies:
      '@types/react': '*'
      '@types/react-dom': '*'
      react: ^16.8 || ^17.0 || ^18.0 || ^19.0 || ^19.0.0-rc
      react-dom: ^16.8 || ^17.0 || ^18.0 || ^19.0 || ^19.0.0-rc
    peerDependenciesMeta:
      '@types/react':
        optional: true
      '@types/react-dom':
        optional: true

  '@radix-ui/react-arrow@1.1.2':
    resolution: {integrity: sha512-G+KcpzXHq24iH0uGG/pF8LyzpFJYGD4RfLjCIBfGdSLXvjLHST31RUiRVrupIBMvIppMgSzQ6l66iAxl03tdlg==}
    peerDependencies:
      '@types/react': '*'
      '@types/react-dom': '*'
      react: ^16.8 || ^17.0 || ^18.0 || ^19.0 || ^19.0.0-rc
      react-dom: ^16.8 || ^17.0 || ^18.0 || ^19.0 || ^19.0.0-rc
    peerDependenciesMeta:
      '@types/react':
        optional: true
      '@types/react-dom':
        optional: true

  '@radix-ui/react-collapsible@1.1.3':
    resolution: {integrity: sha512-jFSerheto1X03MUC0g6R7LedNW9EEGWdg9W1+MlpkMLwGkgkbUXLPBH/KIuWKXUoeYRVY11llqbTBDzuLg7qrw==}
    peerDependencies:
      '@types/react': '*'
      '@types/react-dom': '*'
      react: ^16.8 || ^17.0 || ^18.0 || ^19.0 || ^19.0.0-rc
      react-dom: ^16.8 || ^17.0 || ^18.0 || ^19.0 || ^19.0.0-rc
    peerDependenciesMeta:
      '@types/react':
        optional: true
      '@types/react-dom':
        optional: true

  '@radix-ui/react-collection@1.1.2':
    resolution: {integrity: sha512-9z54IEKRxIa9VityapoEYMuByaG42iSy1ZXlY2KcuLSEtq8x4987/N6m15ppoMffgZX72gER2uHe1D9Y6Unlcw==}
    peerDependencies:
      '@types/react': '*'
      '@types/react-dom': '*'
      react: ^16.8 || ^17.0 || ^18.0 || ^19.0 || ^19.0.0-rc
      react-dom: ^16.8 || ^17.0 || ^18.0 || ^19.0 || ^19.0.0-rc
    peerDependenciesMeta:
      '@types/react':
        optional: true
      '@types/react-dom':
        optional: true

  '@radix-ui/react-compose-refs@1.1.1':
    resolution: {integrity: sha512-Y9VzoRDSJtgFMUCoiZBDVo084VQ5hfpXxVE+NgkdNsjiDBByiImMZKKhxMwCbdHvhlENG6a833CbFkOQvTricw==}
    peerDependencies:
      '@types/react': '*'
      react: ^16.8 || ^17.0 || ^18.0 || ^19.0 || ^19.0.0-rc
    peerDependenciesMeta:
      '@types/react':
        optional: true

  '@radix-ui/react-context@1.1.1':
    resolution: {integrity: sha512-UASk9zi+crv9WteK/NU4PLvOoL3OuE6BWVKNF6hPRBtYBDXQ2u5iu3O59zUlJiTVvkyuycnqrztsHVJwcK9K+Q==}
    peerDependencies:
      '@types/react': '*'
      react: ^16.8 || ^17.0 || ^18.0 || ^19.0 || ^19.0.0-rc
    peerDependenciesMeta:
      '@types/react':
        optional: true

  '@radix-ui/react-direction@1.1.0':
    resolution: {integrity: sha512-BUuBvgThEiAXh2DWu93XsT+a3aWrGqolGlqqw5VU1kG7p/ZH2cuDlM1sRLNnY3QcBS69UIz2mcKhMxDsdewhjg==}
    peerDependencies:
      '@types/react': '*'
      react: ^16.8 || ^17.0 || ^18.0 || ^19.0 || ^19.0.0-rc
    peerDependenciesMeta:
      '@types/react':
        optional: true

  '@radix-ui/react-dismissable-layer@1.1.5':
    resolution: {integrity: sha512-E4TywXY6UsXNRhFrECa5HAvE5/4BFcGyfTyK36gP+pAW1ed7UTK4vKwdr53gAJYwqbfCWC6ATvJa3J3R/9+Qrg==}
    peerDependencies:
      '@types/react': '*'
      '@types/react-dom': '*'
      react: ^16.8 || ^17.0 || ^18.0 || ^19.0 || ^19.0.0-rc
      react-dom: ^16.8 || ^17.0 || ^18.0 || ^19.0 || ^19.0.0-rc
    peerDependenciesMeta:
      '@types/react':
        optional: true
      '@types/react-dom':
        optional: true

  '@radix-ui/react-focus-guards@1.1.1':
    resolution: {integrity: sha512-pSIwfrT1a6sIoDASCSpFwOasEwKTZWDw/iBdtnqKO7v6FeOzYJ7U53cPzYFVR3geGGXgVHaH+CdngrrAzqUGxg==}
    peerDependencies:
      '@types/react': '*'
      react: ^16.8 || ^17.0 || ^18.0 || ^19.0 || ^19.0.0-rc
    peerDependenciesMeta:
      '@types/react':
        optional: true

  '@radix-ui/react-focus-scope@1.1.2':
    resolution: {integrity: sha512-zxwE80FCU7lcXUGWkdt6XpTTCKPitG1XKOwViTxHVKIJhZl9MvIl2dVHeZENCWD9+EdWv05wlaEkRXUykU27RA==}
    peerDependencies:
      '@types/react': '*'
      '@types/react-dom': '*'
      react: ^16.8 || ^17.0 || ^18.0 || ^19.0 || ^19.0.0-rc
      react-dom: ^16.8 || ^17.0 || ^18.0 || ^19.0 || ^19.0.0-rc
    peerDependenciesMeta:
      '@types/react':
        optional: true
      '@types/react-dom':
        optional: true

  '@radix-ui/react-id@1.1.0':
    resolution: {integrity: sha512-EJUrI8yYh7WOjNOqpoJaf1jlFIH2LvtgAl+YcFqNCa+4hj64ZXmPkAKOFs/ukjz3byN6bdb/AVUqHkI8/uWWMA==}
    peerDependencies:
      '@types/react': '*'
      react: ^16.8 || ^17.0 || ^18.0 || ^19.0 || ^19.0.0-rc
    peerDependenciesMeta:
      '@types/react':
        optional: true

  '@radix-ui/react-popper@1.2.2':
    resolution: {integrity: sha512-Rvqc3nOpwseCyj/rgjlJDYAgyfw7OC1tTkKn2ivhaMGcYt8FSBlahHOZak2i3QwkRXUXgGgzeEe2RuqeEHuHgA==}
    peerDependencies:
      '@types/react': '*'
      '@types/react-dom': '*'
      react: ^16.8 || ^17.0 || ^18.0 || ^19.0 || ^19.0.0-rc
      react-dom: ^16.8 || ^17.0 || ^18.0 || ^19.0 || ^19.0.0-rc
    peerDependenciesMeta:
      '@types/react':
        optional: true
      '@types/react-dom':
        optional: true

  '@radix-ui/react-portal@1.1.4':
    resolution: {integrity: sha512-sn2O9k1rPFYVyKd5LAJfo96JlSGVFpa1fS6UuBJfrZadudiw5tAmru+n1x7aMRQ84qDM71Zh1+SzK5QwU0tJfA==}
    peerDependencies:
      '@types/react': '*'
      '@types/react-dom': '*'
      react: ^16.8 || ^17.0 || ^18.0 || ^19.0 || ^19.0.0-rc
      react-dom: ^16.8 || ^17.0 || ^18.0 || ^19.0 || ^19.0.0-rc
    peerDependenciesMeta:
      '@types/react':
        optional: true
      '@types/react-dom':
        optional: true

  '@radix-ui/react-presence@1.1.2':
    resolution: {integrity: sha512-18TFr80t5EVgL9x1SwF/YGtfG+l0BS0PRAlCWBDoBEiDQjeKgnNZRVJp/oVBl24sr3Gbfwc/Qpj4OcWTQMsAEg==}
    peerDependencies:
      '@types/react': '*'
      '@types/react-dom': '*'
      react: ^16.8 || ^17.0 || ^18.0 || ^19.0 || ^19.0.0-rc
      react-dom: ^16.8 || ^17.0 || ^18.0 || ^19.0 || ^19.0.0-rc
    peerDependenciesMeta:
      '@types/react':
        optional: true
      '@types/react-dom':
        optional: true

  '@radix-ui/react-primitive@2.0.2':
    resolution: {integrity: sha512-Ec/0d38EIuvDF+GZjcMU/Ze6MxntVJYO/fRlCPhCaVUyPY9WTalHJw54tp9sXeJo3tlShWpy41vQRgLRGOuz+w==}
    peerDependencies:
      '@types/react': '*'
      '@types/react-dom': '*'
      react: ^16.8 || ^17.0 || ^18.0 || ^19.0 || ^19.0.0-rc
      react-dom: ^16.8 || ^17.0 || ^18.0 || ^19.0 || ^19.0.0-rc
    peerDependenciesMeta:
      '@types/react':
        optional: true
      '@types/react-dom':
        optional: true

  '@radix-ui/react-select@2.1.6':
    resolution: {integrity: sha512-T6ajELxRvTuAMWH0YmRJ1qez+x4/7Nq7QIx7zJ0VK3qaEWdnWpNbEDnmWldG1zBDwqrLy5aLMUWcoGirVj5kMg==}
    peerDependencies:
      '@types/react': '*'
      '@types/react-dom': '*'
      react: ^16.8 || ^17.0 || ^18.0 || ^19.0 || ^19.0.0-rc
      react-dom: ^16.8 || ^17.0 || ^18.0 || ^19.0 || ^19.0.0-rc
    peerDependenciesMeta:
      '@types/react':
        optional: true
      '@types/react-dom':
        optional: true

  '@radix-ui/react-slot@1.1.2':
    resolution: {integrity: sha512-YAKxaiGsSQJ38VzKH86/BPRC4rh+b1Jpa+JneA5LRE7skmLPNAyeG8kPJj/oo4STLvlrs8vkf/iYyc3A5stYCQ==}
    peerDependencies:
      '@types/react': '*'
      react: ^16.8 || ^17.0 || ^18.0 || ^19.0 || ^19.0.0-rc
    peerDependenciesMeta:
      '@types/react':
        optional: true

  '@radix-ui/react-use-callback-ref@1.1.0':
    resolution: {integrity: sha512-CasTfvsy+frcFkbXtSJ2Zu9JHpN8TYKxkgJGWbjiZhFivxaeW7rMeZt7QELGVLaYVfFMsKHjb7Ak0nMEe+2Vfw==}
    peerDependencies:
      '@types/react': '*'
      react: ^16.8 || ^17.0 || ^18.0 || ^19.0 || ^19.0.0-rc
    peerDependenciesMeta:
      '@types/react':
        optional: true

  '@radix-ui/react-use-controllable-state@1.1.0':
    resolution: {integrity: sha512-MtfMVJiSr2NjzS0Aa90NPTnvTSg6C/JLCV7ma0W6+OMV78vd8OyRpID+Ng9LxzsPbLeuBnWBA1Nq30AtBIDChw==}
    peerDependencies:
      '@types/react': '*'
      react: ^16.8 || ^17.0 || ^18.0 || ^19.0 || ^19.0.0-rc
    peerDependenciesMeta:
      '@types/react':
        optional: true

  '@radix-ui/react-use-escape-keydown@1.1.0':
    resolution: {integrity: sha512-L7vwWlR1kTTQ3oh7g1O0CBF3YCyyTj8NmhLR+phShpyA50HCfBFKVJTpshm9PzLiKmehsrQzTYTpX9HvmC9rhw==}
    peerDependencies:
      '@types/react': '*'
      react: ^16.8 || ^17.0 || ^18.0 || ^19.0 || ^19.0.0-rc
    peerDependenciesMeta:
      '@types/react':
        optional: true

  '@radix-ui/react-use-layout-effect@1.1.0':
    resolution: {integrity: sha512-+FPE0rOdziWSrH9athwI1R0HDVbWlEhd+FR+aSDk4uWGmSJ9Z54sdZVDQPZAinJhJXwfT+qnj969mCsT2gfm5w==}
    peerDependencies:
      '@types/react': '*'
      react: ^16.8 || ^17.0 || ^18.0 || ^19.0 || ^19.0.0-rc
    peerDependenciesMeta:
      '@types/react':
        optional: true

  '@radix-ui/react-use-previous@1.1.0':
    resolution: {integrity: sha512-Z/e78qg2YFnnXcW88A4JmTtm4ADckLno6F7OXotmkQfeuCVaKuYzqAATPhVzl3delXE7CxIV8shofPn3jPc5Og==}
    peerDependencies:
      '@types/react': '*'
      react: ^16.8 || ^17.0 || ^18.0 || ^19.0 || ^19.0.0-rc
    peerDependenciesMeta:
      '@types/react':
        optional: true

  '@radix-ui/react-use-rect@1.1.0':
    resolution: {integrity: sha512-0Fmkebhr6PiseyZlYAOtLS+nb7jLmpqTrJyv61Pe68MKYW6OWdRE2kI70TaYY27u7H0lajqM3hSMMLFq18Z7nQ==}
    peerDependencies:
      '@types/react': '*'
      react: ^16.8 || ^17.0 || ^18.0 || ^19.0 || ^19.0.0-rc
    peerDependenciesMeta:
      '@types/react':
        optional: true

  '@radix-ui/react-use-size@1.1.0':
    resolution: {integrity: sha512-XW3/vWuIXHa+2Uwcc2ABSfcCledmXhhQPlGbfcRXbiUQI5Icjcg19BGCZVKKInYbvUCut/ufbbLLPFC5cbb1hw==}
    peerDependencies:
      '@types/react': '*'
      react: ^16.8 || ^17.0 || ^18.0 || ^19.0 || ^19.0.0-rc
    peerDependenciesMeta:
      '@types/react':
        optional: true

  '@radix-ui/react-visually-hidden@1.1.2':
    resolution: {integrity: sha512-1SzA4ns2M1aRlvxErqhLHsBHoS5eI5UUcI2awAMgGUp4LoaoWOKYmvqDY2s/tltuPkh3Yk77YF/r3IRj+Amx4Q==}
    peerDependencies:
      '@types/react': '*'
      '@types/react-dom': '*'
      react: ^16.8 || ^17.0 || ^18.0 || ^19.0 || ^19.0.0-rc
      react-dom: ^16.8 || ^17.0 || ^18.0 || ^19.0 || ^19.0.0-rc
    peerDependenciesMeta:
      '@types/react':
        optional: true
      '@types/react-dom':
        optional: true

  '@radix-ui/rect@1.1.0':
    resolution: {integrity: sha512-A9+lCBZoaMJlVKcRBz2YByCG+Cp2t6nAnMnNba+XiWxnj6r4JUFqfsgwocMBZU9LPtdxC6wB56ySYpc7LQIoJg==}

  '@react-hook/intersection-observer@3.1.2':
    resolution: {integrity: sha512-mWU3BMkmmzyYMSuhO9wu3eJVP21N8TcgYm9bZnTrMwuM818bEk+0NRM3hP+c/TqA9Ln5C7qE53p1H0QMtzYdvQ==}
    peerDependencies:
      react: '>=16.8'

  '@react-hook/passive-layout-effect@1.2.1':
    resolution: {integrity: sha512-IwEphTD75liO8g+6taS+4oqz+nnroocNfWVHWz7j+N+ZO2vYrc6PV1q7GQhuahL0IOR7JccFTsFKQ/mb6iZWAg==}
    peerDependencies:
      react: '>=16.8'

  '@react-router/dev@7.1.5':
    resolution: {integrity: sha512-3YQAbaKQm4mxcd0jmbItr2Ik0GshEMmPpRAld7XhIymB50MklWSsgd+IJWcqSv8RVlNs1ZMxRC0maS3Hv/V19g==}
    engines: {node: '>=20.0.0'}
    hasBin: true
    peerDependencies:
      '@react-router/serve': ^7.1.5
      react-router: ^7.1.5
      typescript: ^5.1.0
      vite: ^5.1.0 || ^6.0.0
      wrangler: ^3.28.2
    peerDependenciesMeta:
      '@react-router/serve':
        optional: true
      typescript:
        optional: true
      wrangler:
        optional: true

  '@react-router/express@7.1.5':
    resolution: {integrity: sha512-k9aGrvPwCP+8CeHPxRaIqYKJi3xVzdN4QXFdZ++PPcPNy5/g8pM7GBAxWyUYH26+aDO8AqjzgbGgph2H0MN7kQ==}
    engines: {node: '>=20.0.0'}
    peerDependencies:
      express: ^4.17.1
      react-router: 7.1.5
      typescript: ^5.1.0
    peerDependenciesMeta:
      typescript:
        optional: true

  '@react-router/node@7.1.5':
    resolution: {integrity: sha512-Ga8xFHxO2yt5TpGwV5xYx4LC3eUDmhT6jYfTbMFb6F7hBA9sLdHxNfYZCe2WEfVZ4/BM7I8989Qzq6BWilV2LA==}
    engines: {node: '>=20.0.0'}
    peerDependencies:
      react-router: 7.1.5
      typescript: ^5.1.0
    peerDependenciesMeta:
      typescript:
        optional: true

  '@react-router/serve@7.1.5':
    resolution: {integrity: sha512-hx3oplonn3ByCeA8vDMm9Dohkbr63d8A0+mRRPBazWWoNd/kujUvodH6mzb8yDs74ppyAjw9iHAMVDdwLdrhCA==}
    engines: {node: '>=20.0.0'}
    hasBin: true
    peerDependencies:
      react-router: 7.1.5

  '@rollup/rollup-android-arm-eabi@4.34.8':
    resolution: {integrity: sha512-q217OSE8DTp8AFHuNHXo0Y86e1wtlfVrXiAlwkIvGRQv9zbc6mE3sjIVfwI8sYUyNxwOg0j/Vm1RKM04JcWLJw==}
    cpu: [arm]
    os: [android]

  '@rollup/rollup-android-arm64@4.34.8':
    resolution: {integrity: sha512-Gigjz7mNWaOL9wCggvoK3jEIUUbGul656opstjaUSGC3eT0BM7PofdAJaBfPFWWkXNVAXbaQtC99OCg4sJv70Q==}
    cpu: [arm64]
    os: [android]

  '@rollup/rollup-darwin-arm64@4.34.7':
    resolution: {integrity: sha512-jq87CjmgL9YIKvs8ybtIC98s/M3HdbqXhllcy9EdLV0yMg1DpxES2gr65nNy7ObNo/vZ/MrOTxt0bE5LinL6mA==}
    cpu: [arm64]
    os: [darwin]

  '@rollup/rollup-darwin-arm64@4.34.8':
    resolution: {integrity: sha512-02rVdZ5tgdUNRxIUrFdcMBZQoaPMrxtwSb+/hOfBdqkatYHR3lZ2A2EGyHq2sGOd0Owk80oV3snlDASC24He3Q==}
    cpu: [arm64]
    os: [darwin]

  '@rollup/rollup-darwin-x64@4.34.8':
    resolution: {integrity: sha512-qIP/elwR/tq/dYRx3lgwK31jkZvMiD6qUtOycLhTzCvrjbZ3LjQnEM9rNhSGpbLXVJYQ3rq39A6Re0h9tU2ynw==}
    cpu: [x64]
    os: [darwin]

  '@rollup/rollup-freebsd-arm64@4.34.8':
    resolution: {integrity: sha512-IQNVXL9iY6NniYbTaOKdrlVP3XIqazBgJOVkddzJlqnCpRi/yAeSOa8PLcECFSQochzqApIOE1GHNu3pCz+BDA==}
    cpu: [arm64]
    os: [freebsd]

  '@rollup/rollup-freebsd-x64@4.34.8':
    resolution: {integrity: sha512-TYXcHghgnCqYFiE3FT5QwXtOZqDj5GmaFNTNt3jNC+vh22dc/ukG2cG+pi75QO4kACohZzidsq7yKTKwq/Jq7Q==}
    cpu: [x64]
    os: [freebsd]

  '@rollup/rollup-linux-arm-gnueabihf@4.34.8':
    resolution: {integrity: sha512-A4iphFGNkWRd+5m3VIGuqHnG3MVnqKe7Al57u9mwgbyZ2/xF9Jio72MaY7xxh+Y87VAHmGQr73qoKL9HPbXj1g==}
    cpu: [arm]
    os: [linux]

  '@rollup/rollup-linux-arm-musleabihf@4.34.8':
    resolution: {integrity: sha512-S0lqKLfTm5u+QTxlFiAnb2J/2dgQqRy/XvziPtDd1rKZFXHTyYLoVL58M/XFwDI01AQCDIevGLbQrMAtdyanpA==}
    cpu: [arm]
    os: [linux]

  '@rollup/rollup-linux-arm64-gnu@4.34.8':
    resolution: {integrity: sha512-jpz9YOuPiSkL4G4pqKrus0pn9aYwpImGkosRKwNi+sJSkz+WU3anZe6hi73StLOQdfXYXC7hUfsQlTnjMd3s1A==}
    cpu: [arm64]
    os: [linux]

  '@rollup/rollup-linux-arm64-musl@4.34.8':
    resolution: {integrity: sha512-KdSfaROOUJXgTVxJNAZ3KwkRc5nggDk+06P6lgi1HLv1hskgvxHUKZ4xtwHkVYJ1Rep4GNo+uEfycCRRxht7+Q==}
    cpu: [arm64]
    os: [linux]

  '@rollup/rollup-linux-loongarch64-gnu@4.34.8':
    resolution: {integrity: sha512-NyF4gcxwkMFRjgXBM6g2lkT58OWztZvw5KkV2K0qqSnUEqCVcqdh2jN4gQrTn/YUpAcNKyFHfoOZEer9nwo6uQ==}
    cpu: [loong64]
    os: [linux]

  '@rollup/rollup-linux-powerpc64le-gnu@4.34.8':
    resolution: {integrity: sha512-LMJc999GkhGvktHU85zNTDImZVUCJ1z/MbAJTnviiWmmjyckP5aQsHtcujMjpNdMZPT2rQEDBlJfubhs3jsMfw==}
    cpu: [ppc64]
    os: [linux]

  '@rollup/rollup-linux-riscv64-gnu@4.34.8':
    resolution: {integrity: sha512-xAQCAHPj8nJq1PI3z8CIZzXuXCstquz7cIOL73HHdXiRcKk8Ywwqtx2wrIy23EcTn4aZ2fLJNBB8d0tQENPCmw==}
    cpu: [riscv64]
    os: [linux]

  '@rollup/rollup-linux-s390x-gnu@4.34.8':
    resolution: {integrity: sha512-DdePVk1NDEuc3fOe3dPPTb+rjMtuFw89gw6gVWxQFAuEqqSdDKnrwzZHrUYdac7A7dXl9Q2Vflxpme15gUWQFA==}
    cpu: [s390x]
    os: [linux]

  '@rollup/rollup-linux-x64-gnu@4.34.7':
    resolution: {integrity: sha512-9kPVf9ahnpOMSGlCxXGv980wXD0zRR3wyk8+33/MXQIpQEOpaNe7dEHm5LMfyRZRNt9lMEQuH0jUKj15MkM7QA==}
    cpu: [x64]
    os: [linux]

  '@rollup/rollup-linux-x64-gnu@4.34.8':
    resolution: {integrity: sha512-8y7ED8gjxITUltTUEJLQdgpbPh1sUQ0kMTmufRF/Ns5tI9TNMNlhWtmPKKHCU0SilX+3MJkZ0zERYYGIVBYHIA==}
    cpu: [x64]
    os: [linux]

  '@rollup/rollup-linux-x64-musl@4.34.8':
    resolution: {integrity: sha512-SCXcP0ZpGFIe7Ge+McxY5zKxiEI5ra+GT3QRxL0pMMtxPfpyLAKleZODi1zdRHkz5/BhueUrYtYVgubqe9JBNQ==}
    cpu: [x64]
    os: [linux]

  '@rollup/rollup-win32-arm64-msvc@4.34.8':
    resolution: {integrity: sha512-YHYsgzZgFJzTRbth4h7Or0m5O74Yda+hLin0irAIobkLQFRQd1qWmnoVfwmKm9TXIZVAD0nZ+GEb2ICicLyCnQ==}
    cpu: [arm64]
    os: [win32]

  '@rollup/rollup-win32-ia32-msvc@4.34.8':
    resolution: {integrity: sha512-r3NRQrXkHr4uWy5TOjTpTYojR9XmF0j/RYgKCef+Ag46FWUTltm5ziticv8LdNsDMehjJ543x/+TJAek/xBA2w==}
    cpu: [ia32]
    os: [win32]

  '@rollup/rollup-win32-x64-msvc@4.34.8':
    resolution: {integrity: sha512-U0FaE5O1BCpZSeE6gBl3c5ObhePQSfk9vDRToMmTkbhCOgW4jqvtS5LGyQ76L1fH8sM0keRp4uDTsbjiUyjk0g==}
    cpu: [x64]
    os: [win32]

  '@shikijs/core@3.2.1':
    resolution: {integrity: sha512-FhsdxMWYu/C11sFisEp7FMGBtX/OSSbnXZDMBhGuUDBNTdsoZlMSgQv5f90rwvzWAdWIW6VobD+G3IrazxA6dQ==}

  '@shikijs/engine-javascript@3.2.1':
    resolution: {integrity: sha512-eMdcUzN3FMQYxOmRf2rmU8frikzoSHbQDFH2hIuXsrMO+IBOCI9BeeRkCiBkcLDHeRKbOCtYMJK3D6U32ooU9Q==}

  '@shikijs/engine-oniguruma@3.2.1':
    resolution: {integrity: sha512-wZZAkayEn6qu2+YjenEoFqj0OyQI64EWsNR6/71d1EkG4sxEOFooowKivsWPpaWNBu3sxAG+zPz5kzBL/SsreQ==}

  '@shikijs/langs@3.2.1':
    resolution: {integrity: sha512-If0iDHYRSGbihiA8+7uRsgb1er1Yj11pwpX1c6HLYnizDsKAw5iaT3JXj5ZpaimXSWky/IhxTm7C6nkiYVym+A==}

  '@shikijs/monaco@3.2.1':
    resolution: {integrity: sha512-9XaRuwETRRhi+4g1EdMsK1dx1mHuL1XnXWmDRFL2PkMrDIGqrzY9DGR+YnWlWuoEY0kU+vbCMxH7rog1yuWJvA==}

  '@shikijs/themes@3.2.1':
    resolution: {integrity: sha512-k5DKJUT8IldBvAm8WcrDT5+7GA7se6lLksR+2E3SvyqGTyFMzU2F9Gb7rmD+t+Pga1MKrYFxDIeyWjMZWM6uBQ==}

  '@shikijs/types@3.2.1':
    resolution: {integrity: sha512-/NTWAk4KE2M8uac0RhOsIhYQf4pdU0OywQuYDGIGAJ6Mjunxl2cGiuLkvu4HLCMn+OTTLRWkjZITp+aYJv60yA==}

  '@shikijs/vscode-textmate@10.0.2':
    resolution: {integrity: sha512-83yeghZ2xxin3Nj8z1NMd/NCuca+gsYXswywDy5bHvwlWL8tpTQmzGeUuHd9FC3E/SBEMvzJRwWEOz5gGes9Qg==}

  '@stitches/core@1.2.8':
    resolution: {integrity: sha512-Gfkvwk9o9kE9r9XNBmJRfV8zONvXThnm1tcuojL04Uy5uRyqg93DC83lDebl0rocZCfKSjUv+fWYtMQmEDJldg==}

  '@tailwindcss/node@4.0.6':
    resolution: {integrity: sha512-jb6E0WeSq7OQbVYcIJ6LxnZTeC4HjMvbzFBMCrQff4R50HBlo/obmYNk6V2GCUXDeqiXtvtrQgcIbT+/boB03Q==}

  '@tailwindcss/oxide-android-arm64@4.0.6':
    resolution: {integrity: sha512-xDbym6bDPW3D2XqQqX3PjqW3CKGe1KXH7Fdkc60sX5ZLVUbzPkFeunQaoP+BuYlLc2cC1FoClrIRYnRzof9Sow==}
    engines: {node: '>= 10'}
    cpu: [arm64]
    os: [android]

  '@tailwindcss/oxide-darwin-arm64@4.0.6':
    resolution: {integrity: sha512-1f71/ju/tvyGl5c2bDkchZHy8p8EK/tDHCxlpYJ1hGNvsYihZNurxVpZ0DefpN7cNc9RTT8DjrRoV8xXZKKRjg==}
    engines: {node: '>= 10'}
    cpu: [arm64]
    os: [darwin]

  '@tailwindcss/oxide-darwin-x64@4.0.6':
    resolution: {integrity: sha512-s/hg/ZPgxFIrGMb0kqyeaqZt505P891buUkSezmrDY6lxv2ixIELAlOcUVTkVh245SeaeEiUVUPiUN37cwoL2g==}
    engines: {node: '>= 10'}
    cpu: [x64]
    os: [darwin]

  '@tailwindcss/oxide-freebsd-x64@4.0.6':
    resolution: {integrity: sha512-Z3Wo8FWZnmio8+xlcbb7JUo/hqRMSmhQw8IGIRoRJ7GmLR0C+25Wq+bEX/135xe/yEle2lFkhu9JBHd4wZYiig==}
    engines: {node: '>= 10'}
    cpu: [x64]
    os: [freebsd]

  '@tailwindcss/oxide-linux-arm-gnueabihf@4.0.6':
    resolution: {integrity: sha512-SNSwkkim1myAgmnbHs4EjXsPL7rQbVGtjcok5EaIzkHkCAVK9QBQsWeP2Jm2/JJhq4wdx8tZB9Y7psMzHYWCkA==}
    engines: {node: '>= 10'}
    cpu: [arm]
    os: [linux]

  '@tailwindcss/oxide-linux-arm64-gnu@4.0.6':
    resolution: {integrity: sha512-tJ+mevtSDMQhKlwCCuhsFEFg058kBiSy4TkoeBG921EfrHKmexOaCyFKYhVXy4JtkaeeOcjJnCLasEeqml4i+Q==}
    engines: {node: '>= 10'}
    cpu: [arm64]
    os: [linux]

  '@tailwindcss/oxide-linux-arm64-musl@4.0.6':
    resolution: {integrity: sha512-IoArz1vfuTR4rALXMUXI/GWWfx2EaO4gFNtBNkDNOYhlTD4NVEwE45nbBoojYiTulajI4c2XH8UmVEVJTOJKxA==}
    engines: {node: '>= 10'}
    cpu: [arm64]
    os: [linux]

  '@tailwindcss/oxide-linux-x64-gnu@4.0.6':
    resolution: {integrity: sha512-QtsUfLkEAeWAC3Owx9Kg+7JdzE+k9drPhwTAXbXugYB9RZUnEWWx5x3q/au6TvUYcL+n0RBqDEO2gucZRvRFgQ==}
    engines: {node: '>= 10'}
    cpu: [x64]
    os: [linux]

  '@tailwindcss/oxide-linux-x64-musl@4.0.6':
    resolution: {integrity: sha512-QthvJqIji2KlGNwLcK/PPYo7w1Wsi/8NK0wAtRGbv4eOPdZHkQ9KUk+oCoP20oPO7i2a6X1aBAFQEL7i08nNMA==}
    engines: {node: '>= 10'}
    cpu: [x64]
    os: [linux]

  '@tailwindcss/oxide-win32-arm64-msvc@4.0.6':
    resolution: {integrity: sha512-+oka+dYX8jy9iP00DJ9Y100XsqvbqR5s0yfMZJuPR1H/lDVtDfsZiSix1UFBQ3X1HWxoEEl6iXNJHWd56TocVw==}
    engines: {node: '>= 10'}
    cpu: [arm64]
    os: [win32]

  '@tailwindcss/oxide-win32-x64-msvc@4.0.6':
    resolution: {integrity: sha512-+o+juAkik4p8Ue/0LiflQXPmVatl6Av3LEZXpBTfg4qkMIbZdhCGWFzHdt2NjoMiLOJCFDddoV6GYaimvK1Olw==}
    engines: {node: '>= 10'}
    cpu: [x64]
    os: [win32]

  '@tailwindcss/oxide@4.0.6':
    resolution: {integrity: sha512-lVyKV2y58UE9CeKVcYykULe9QaE1dtKdxDEdrTPIdbzRgBk6bdxHNAoDqvcqXbIGXubn3VOl1O/CFF77v/EqSA==}
    engines: {node: '>= 10'}

  '@tailwindcss/typography@0.5.16':
    resolution: {integrity: sha512-0wDLwCVF5V3x3b1SGXPCDcdsbDHMBe+lkFzBRaHeLvNi+nrrnZ1lA18u+OTWO8iSWU2GxUOCvlXtDuqftc1oiA==}
    peerDependencies:
      tailwindcss: '>=3.0.0 || insiders || >=4.0.0-alpha.20 || >=4.0.0-beta.1'

  '@tailwindcss/vite@4.0.6':
    resolution: {integrity: sha512-O25vZ/URWbZ2JHdk2o8wH7jOKqEGCsYmX3GwGmYS5DjE4X3mpf93a72Rn7VRnefldNauBzr5z2hfZptmBNtTUQ==}
    peerDependencies:
      vite: ^5.2.0 || ^6

  '@testing-library/dom@10.4.0':
    resolution: {integrity: sha512-pemlzrSESWbdAloYml3bAJMEfNh1Z7EduzqPKprCH5S341frlpYnUEW0H72dLxa6IsYr+mPno20GiSm+h9dEdQ==}
    engines: {node: '>=18'}

  '@testing-library/jest-dom@6.6.3':
    resolution: {integrity: sha512-IteBhl4XqYNkM54f4ejhLRJiZNqcSCoXUOG2CPK7qbD322KjQozM4kHQOfkG2oln9b9HTYqs+Sae8vBATubxxA==}
    engines: {node: '>=14', npm: '>=6', yarn: '>=1'}

  '@testing-library/react-hooks@8.0.1':
    resolution: {integrity: sha512-Aqhl2IVmLt8IovEVarNDFuJDVWVvhnr9/GCU6UUnrYXwgDFF9h2L2o2P9KBni1AST5sT6riAyoukFLyjQUgD/g==}
    engines: {node: '>=12'}
    peerDependencies:
      '@types/react': ^16.9.0 || ^17.0.0
      react: ^16.9.0 || ^17.0.0
      react-dom: ^16.9.0 || ^17.0.0
      react-test-renderer: ^16.9.0 || ^17.0.0
    peerDependenciesMeta:
      '@types/react':
        optional: true
      react-dom:
        optional: true
      react-test-renderer:
        optional: true

  '@testing-library/react@16.2.0':
    resolution: {integrity: sha512-2cSskAvA1QNtKc8Y9VJQRv0tm3hLVgxRGDB+KYhIaPQJ1I+RHbhIXcM+zClKXzMes/wshsMVzf4B9vS4IZpqDQ==}
    engines: {node: '>=18'}
    peerDependencies:
      '@testing-library/dom': ^10.0.0
      '@types/react': ^18.0.0 || ^19.0.0
      '@types/react-dom': ^18.0.0 || ^19.0.0
      react: ^18.0.0 || ^19.0.0
      react-dom: ^18.0.0 || ^19.0.0
    peerDependenciesMeta:
      '@types/react':
        optional: true
      '@types/react-dom':
        optional: true

  '@types/aria-query@5.0.4':
    resolution: {integrity: sha512-rfT93uj5s0PRL7EzccGMs3brplhcrghnDoV26NqKhCAS1hVo+WdNsPvE/yb6ilfr5hi2MEk6d5EWJTKdxg8jVw==}

  '@types/cookie@0.6.0':
    resolution: {integrity: sha512-4Kh9a6B2bQciAhf7FSuMRRkUWecJgJu9nPnx3yzpsfXX/c50REIqpHY4C82bXP90qrLtXtkDxTZosYO3UpOwlA==}

  '@types/debug@4.1.12':
    resolution: {integrity: sha512-vIChWdVG3LG1SMxEvI/AK+FWJthlrqlTu7fbrlywTkkaONwk/UAGaULXRlf8vkzFBLVm0zkMdCquhL5aOjhXPQ==}

  '@types/estree-jsx@1.0.5':
    resolution: {integrity: sha512-52CcUVNFyfb1A2ALocQw/Dd1BQFNmSdkuC3BkZ6iqhdMfQz7JWOFRuJFloOzjk+6WijU56m9oKXFAXc7o3Towg==}

  '@types/estree@1.0.6':
    resolution: {integrity: sha512-AYnb1nQyY49te+VRAVgmzfcgjYS91mY5P0TKUDCLEM+gNnA+3T6rWITXRLYCpahpqSQbN5cE+gHpnPyXjHWxcw==}

  '@types/hast@3.0.4':
    resolution: {integrity: sha512-WPs+bbQw5aCj+x6laNGWLH3wviHtoCv/P3+otBhbOhJgG8qtpdAMlTCxLtsTWA7LH1Oh/bFCHsBn0TPS5m30EQ==}

  '@types/mdast@4.0.4':
    resolution: {integrity: sha512-kGaNbPh1k7AFzgpud/gMdvIm5xuECykRR+JnWKQno9TAXVa6WIVCGTPvYGekIDL4uwCZQSYbUxNBSb1aUo79oA==}

  '@types/ms@2.1.0':
    resolution: {integrity: sha512-GsCCIZDE/p3i96vtEqx+7dBUGXrc7zeSK3wwPHIaRThS+9OhWIXRqzs4d6k1SVU8g91DrNRWxWUGhp5KXQb2VA==}

  '@types/node-fetch@2.6.12':
    resolution: {integrity: sha512-8nneRWKCg3rMtF69nLQJnOYUcbafYeFSjqkw3jCRLsqkWFlHaoQrr5mXmofFGOx3DKn7UfmBMyov8ySvLRVldA==}

  '@types/node@18.19.76':
    resolution: {integrity: sha512-yvR7Q9LdPz2vGpmpJX5LolrgRdWvB67MJKDPSgIIzpFbaf9a1j/f5DnLp5VDyHGMR0QZHlTr1afsD87QCXFHKw==}

  '@types/node@22.13.4':
    resolution: {integrity: sha512-ywP2X0DYtX3y08eFVx5fNIw7/uIv8hYUKgXoK8oayJlLnKcRfEYCxWMVE1XagUdVtCJlZT1AU4LXEABW+L1Peg==}

  '@types/parse-json@4.0.2':
    resolution: {integrity: sha512-dISoDXWWQwUquiKsyZ4Ng+HX2KsPL7LyHKHQwgGFEA3IaKac4Obd+h2a/a6waisAoepJlBcx9paWqjA8/HVjCw==}

  '@types/react-dom@19.0.4':
    resolution: {integrity: sha512-4fSQ8vWFkg+TGhePfUzVmat3eC14TXYSsiiDSLI0dVLsrm9gZFABjPy/Qu6TKgl1tq1Bu1yDsuQgY3A3DOjCcg==}
    peerDependencies:
      '@types/react': ^19.0.0

  '@types/react-reconciler@0.28.9':
    resolution: {integrity: sha512-HHM3nxyUZ3zAylX8ZEyrDNd2XZOnQ0D5XfunJF5FLQnZbHHYq4UWvW1QfelQNXv1ICNkwYhfxjwfnqivYB6bFg==}
    peerDependencies:
      '@types/react': '*'

  '@types/react@19.0.10':
    resolution: {integrity: sha512-JuRQ9KXLEjaUNjTWpzuR231Z2WpIwczOkBEIvbHNCzQefFIT0L8IqE6NV6ULLyC1SI/i234JnDoMkfg+RjQj2g==}

  '@types/retry@0.12.2':
    resolution: {integrity: sha512-XISRgDJ2Tc5q4TRqvgJtzsRkFYNJzZrhTdtMoGVBttwzzQJkPnS3WWTFc7kuDRoPtPakl+T+OfdEUjYJj7Jbow==}

  '@types/unist@2.0.11':
    resolution: {integrity: sha512-CmBKiL6NNo/OqgmMn95Fk9Whlp2mtvIv+KNpQKN2F4SjvrEesubTRWGYSg+BnWZOnlCaSTU1sMpsBOzgbYhnsA==}

  '@types/unist@3.0.3':
    resolution: {integrity: sha512-ko/gIFJRv177XgZsZcBwnqJN5x/Gien8qNOn0D5bQU/zAzVf9Zt3BlcUiLqhV9y4ARk0GbT3tnUiPNgnTXzc/Q==}

  '@ungap/structured-clone@1.3.0':
    resolution: {integrity: sha512-WmoN8qaIAo7WTYWbAZuG8PYEhn5fkz7dZrqTBZ7dtt//lL2Gwms1IcnQ5yHqjDfX8Ft5j4YzDM23f87zBfDe9g==}

  '@vitest/coverage-v8@3.0.8':
    resolution: {integrity: sha512-y7SAKsQirsEJ2F8bulBck4DoluhI2EEgTimHd6EEUgJBGKy9tC25cpywh1MH4FvDGoG2Unt7+asVd1kj4qOSAw==}
    peerDependencies:
      '@vitest/browser': 3.0.8
      vitest: 3.0.8
    peerDependenciesMeta:
      '@vitest/browser':
        optional: true

  '@vitest/expect@3.0.8':
    resolution: {integrity: sha512-Xu6TTIavTvSSS6LZaA3EebWFr6tsoXPetOWNMOlc7LO88QVVBwq2oQWBoDiLCN6YTvNYsGSjqOO8CAdjom5DCQ==}

  '@vitest/mocker@3.0.8':
    resolution: {integrity: sha512-n3LjS7fcW1BCoF+zWZxG7/5XvuYH+lsFg+BDwwAz0arIwHQJFUEsKBQ0BLU49fCxuM/2HSeBPHQD8WjgrxMfow==}
    peerDependencies:
      msw: ^2.4.9
      vite: ^5.0.0 || ^6.0.0
    peerDependenciesMeta:
      msw:
        optional: true
      vite:
        optional: true

  '@vitest/pretty-format@3.0.8':
    resolution: {integrity: sha512-BNqwbEyitFhzYMYHUVbIvepOyeQOSFA/NeJMIP9enMntkkxLgOcgABH6fjyXG85ipTgvero6noreavGIqfJcIg==}

  '@vitest/runner@3.0.8':
    resolution: {integrity: sha512-c7UUw6gEcOzI8fih+uaAXS5DwjlBaCJUo7KJ4VvJcjL95+DSR1kova2hFuRt3w41KZEFcOEiq098KkyrjXeM5w==}

  '@vitest/snapshot@3.0.8':
    resolution: {integrity: sha512-x8IlMGSEMugakInj44nUrLSILh/zy1f2/BgH0UeHpNyOocG18M9CWVIFBaXPt8TrqVZWmcPjwfG/ht5tnpba8A==}

  '@vitest/spy@3.0.8':
    resolution: {integrity: sha512-MR+PzJa+22vFKYb934CejhR4BeRpMSoxkvNoDit68GQxRLSf11aT6CTj3XaqUU9rxgWJFnqicN/wxw6yBRkI1Q==}

  '@vitest/utils@3.0.8':
    resolution: {integrity: sha512-nkBC3aEhfX2PdtQI/QwAWp8qZWwzASsU4Npbcd5RdMPBSSLCpkZp52P3xku3s3uA0HIEhGvEcF8rNkBsz9dQ4Q==}

  abbrev@3.0.0:
    resolution: {integrity: sha512-+/kfrslGQ7TNV2ecmQwMJj/B65g5KVq1/L3SGVZ3tCYGqlzFuFCGBZJtMP99wH3NpEUyAjn0zPdPUg0D+DwrOA==}
    engines: {node: ^18.17.0 || >=20.5.0}

  abort-controller@3.0.0:
    resolution: {integrity: sha512-h8lQ8tacZYnR3vNQTgibj+tODHI5/+l06Au2Pcriv/Gmet0eaj4TwWH41sO9wnHDiQsEj19q0drzdWdeAHtweg==}
    engines: {node: '>=6.5'}

  accepts@1.3.8:
    resolution: {integrity: sha512-PYAthTa2m2VKxuvSD3DPC/Gy+U+sOA1LAuT8mkmRuvw+NACSaeXEQ+NHcVF7rONl6qcaxV3Uuemwawk+7+SJLw==}
    engines: {node: '>= 0.6'}

  actor@2.3.1:
    resolution: {integrity: sha512-ST/3wnvcP2tKDXnum7nLCLXm+/rsf8vPocXH2Fre6D8FQwNkGDd4JEitBlXj007VQJfiGYRQvXqwOBZVi+JtRg==}

  agent-base@7.1.3:
    resolution: {integrity: sha512-jRR5wdylq8CkOe6hei19GGZnxM6rBGwFl3Bg0YItGDimvjGtAvdZk4Pu6Cl4u4Igsws4a1fd1Vq3ezrhn4KmFw==}
    engines: {node: '>= 14'}

  agentkeepalive@4.6.0:
    resolution: {integrity: sha512-kja8j7PjmncONqaTsB8fQ+wE2mSU2DJ9D4XKoJ5PFWIdRMa6SLSN1ff4mOr4jCbfRSsxR4keIiySJU0N9T5hIQ==}
    engines: {node: '>= 8.0.0'}

  anser@2.3.2:
    resolution: {integrity: sha512-PMqBCBvrOVDRqLGooQb+z+t1Q0PiPyurUQeZRR5uHBOVZcW8B04KMmnT12USnhpNX2wCPagWzLVppQMUG3u0Dw==}

  ansi-regex@5.0.1:
    resolution: {integrity: sha512-quJQXlTSUGL2LH9SUXo8VwsY4soanhgo6LNSm84E1LBcE8s3O0wpdiRzyR9z/ZZJMlMWv37qOOb9pdJlMUEKFQ==}
    engines: {node: '>=8'}

  ansi-regex@6.1.0:
    resolution: {integrity: sha512-7HSX4QQb4CspciLpVFwyRe79O3xsIZDDLER21kERQ71oaPodF8jL725AgJMFAYbooIqolJoRLuM81SpeUkpkvA==}
    engines: {node: '>=12'}

  ansi-styles@4.3.0:
    resolution: {integrity: sha512-zbB9rCJAT1rbjiVDb2hqKFHNYLxgtk8NURxZ3IZwD3F6NtxbXZQCnnSi1Lkx+IDohdPlFp222wVALIheZJQSEg==}
    engines: {node: '>=8'}

  ansi-styles@5.2.0:
    resolution: {integrity: sha512-Cxwpt2SfTzTtXcfOlzGEee8O+c+MmUgGrNiBcXnuWxuFJHe6a5Hz7qwhwe5OgaSYI0IJvkLqWX1ASG+cJOkEiA==}
    engines: {node: '>=10'}

  ansi-styles@6.2.1:
    resolution: {integrity: sha512-bN798gFfQX+viw3R7yrGWRqnrN2oRkEkUjjl4JNn4E8GxxbjtG3FbrEIIY3l8/hrwUwIeCZvi4QuOTP4MErVug==}
    engines: {node: '>=12'}

  arg@5.0.2:
    resolution: {integrity: sha512-PYjyFOLKQ9y57JvQ6QLo8dAgNqswh8M1RMJYdQduT6xbWSgK36P/Z/v+p888pM69jMMfS8Xd8F6I1kQ/I9HUGg==}

  aria-hidden@1.2.4:
    resolution: {integrity: sha512-y+CcFFwelSXpLZk/7fMB2mUbGtX9lKycf1MWJ7CaTIERyitVlyQx6C+sxcROU2BAJ24OiZyK+8wj2i8AlBoS3A==}
    engines: {node: '>=10'}

  aria-query@5.3.0:
    resolution: {integrity: sha512-b0P0sZPKtyu8HkeRAfCq0IfURZK+SuwMjY1UXGBU27wpAiTwQAIlq56IbIO+ytk/JjS1fMR14ee5WBBfKi5J6A==}

  array-flatten@1.1.1:
    resolution: {integrity: sha512-PCVAQswWemu6UdxsDFFX/+gVeYqKAod3D3UVm91jHwynguOwAvYPhx8nNlM++NqRcK6CxxpUafjmhIdKiHibqg==}

  assertion-error@2.0.1:
    resolution: {integrity: sha512-Izi8RQcffqCeNVgFigKli1ssklIbpHnCYc6AknXGYoB6grJqyeby7jv12JUQgmTAnIDnbck1uxksT4dzN3PWBA==}
    engines: {node: '>=12'}

  asynckit@0.4.0:
    resolution: {integrity: sha512-Oei9OH4tRh0YqU3GxhX79dM/mwVgvbZJaSNaRk+bshkj0S5cfHcgYakreBjrHwatXKbz+IoIdYLxrKim2MjW0Q==}

  babel-dead-code-elimination@1.0.9:
    resolution: {integrity: sha512-JLIhax/xullfInZjtu13UJjaLHDeTzt3vOeomaSUdO/nAMEL/pWC/laKrSvWylXMnVWyL5bpmG9njqBZlUQOdg==}

  babel-plugin-macros@3.1.0:
    resolution: {integrity: sha512-Cg7TFGpIr01vOQNODXOOaGz2NpCU5gl8x1qJFbb6hbZxR7XrcE2vtbAsTAbJ7/xwJtUuJEw8K8Zr/AE0LHlesg==}
    engines: {node: '>=10', npm: '>=6'}

  bail@2.0.2:
    resolution: {integrity: sha512-0xO6mYd7JB2YesxDKplafRpsiOzPt9V02ddPCLbY1xYGPOX24NTyN50qnUxgCPcSoYMhKpAuBTjQoRZCAkUDRw==}

  balanced-match@1.0.2:
    resolution: {integrity: sha512-3oSeUO0TMV67hN1AmbXsK4yaqU7tjiHlbxRDZOpH0KW9+CeX4bRAaX0Anxt0tx2MrpRpWwQaPwIlISEJhYU5Pw==}

  base64-js@1.5.1:
    resolution: {integrity: sha512-AKpaYlHn8t4SVbOHCy+b5+KKgvR4vrsD8vbvrbiQJps7fKDTkjkDry6ji0rUJjC0kzbNePLwzxq8iypo41qeWA==}

  basic-auth@2.0.1:
    resolution: {integrity: sha512-NF+epuEdnUYVlGuhaxbbq+dvJttwLnGY+YixlXlME5KpQ5W3CnXA5cVTneY3SPbPDRkcjMbifrwmFYcClgOZeg==}
    engines: {node: '>= 0.8'}

  beautify@0.0.8:
    resolution: {integrity: sha512-1iF6Ey2qxDkm6bPgKcoXUmwFDpoRi5IgwefQDDQBRLxlZAAYwcULoQ2IdBArXZuSsuL7AT+KvZI9xZVLeUZPRg==}
    hasBin: true

  big-integer@1.6.52:
    resolution: {integrity: sha512-QxD8cf2eVqJOOz63z6JIN9BzvVs/dlySa5HGSBH5xtR8dPteIRQnBxxKqkNTiT6jbDTF6jAfrd4oMcND9RGbQg==}
    engines: {node: '>=0.6'}

  bippy@0.2.24:
    resolution: {integrity: sha512-EZ8GSYSyPywsUmcOH2Kss/yhI8Auoku1WGKOK3/Ya7vukriRPJ2/8q+KApvh8LtX4KXNDBE5QD6furYz2Yei+Q==}
    peerDependencies:
      react: '>=17.0.1'

  bl@4.1.0:
    resolution: {integrity: sha512-1W07cM9gS6DcLperZfFSj+bWLtaPGSOHWhPiGzXmvVJbRLdG82sH/Kn8EtW1VqWVA54AKf2h5k5BbnIbwF3h6w==}

  body-parser@1.20.3:
    resolution: {integrity: sha512-7rAxByjUMqQ3/bHJy7D6OGXvx/MMc4IqBn/X0fcM1QUcAItpZrBEYhWGem+tzXH90c+G01ypMcYJBO9Y30203g==}
    engines: {node: '>= 0.8', npm: 1.2.8000 || >= 1.4.16}

  brace-expansion@2.0.1:
    resolution: {integrity: sha512-XnAIvQ8eM+kC6aULx6wuQiwVsnzsi9d3WxzV3FpWTGA19F621kwdbsAcFKXgKUHZWsy+mY6iL1sHTxWEFCytDA==}

  browserify-zlib@0.1.4:
    resolution: {integrity: sha512-19OEpq7vWgsH6WkvkBJQDFvJS1uPcbFOQ4v9CU839dO+ZZXUZO6XpE6hNCqvlIIj+4fZvRiJ6DsAQ382GwiyTQ==}

  browserslist@4.24.4:
    resolution: {integrity: sha512-KDi1Ny1gSePi1vm0q4oxSF8b4DR44GF4BbmS2YdhPLOEqd8pDviZOGH/GsmRwoWJ2+5Lr085X7naowMwKHDG1A==}
    engines: {node: ^6 || ^7 || ^8 || ^9 || ^10 || ^11 || ^12 || >=13.7}
    hasBin: true

  buffer-from@1.1.2:
    resolution: {integrity: sha512-E+XQCRwSbaaiChtv6k6Dwgc+bx+Bs6vuKJHHl5kox/BaKbhiXzqQOwK4cO22yElGp2OCmjwVhT3HmxgyPGnJfQ==}

  buffer@5.7.1:
    resolution: {integrity: sha512-EHcyIPBQ4BSGlvjB16k5KgAJ27CIsHY/2JBmCRReo48y9rQ3MaUzWX3KVlBa4U7MyX02HdVj0K7C3WaB3ju7FQ==}

  buffer@6.0.3:
    resolution: {integrity: sha512-FTiCpNxtwiZZHEZbcbTIcZjERVICn9yq/pDFkTl95/AxzD1naBctN7YO68riM/gLSDY7sdrMby8hofADYuuqOA==}

  bytes@3.1.2:
    resolution: {integrity: sha512-/Nf7TyzTx6S3yRJObOAV7956r8cr2+Oj8AC5dt8wSP3BQAoeX58NoHyCU8P8zGkNXStjTSi6fzO6F0pBdcYbEg==}
    engines: {node: '>= 0.8'}

  cac@6.7.14:
    resolution: {integrity: sha512-b6Ilus+c3RrdDk+JhLKUAQfzzgLEPy6wcXqS7f/xe1EETvsDP6GORG7SFuOs6cID5YkqchW/LXZbX5bc8j7ZcQ==}
    engines: {node: '>=8'}

  call-ai@0.6.0:
    resolution: {integrity: sha512-D5ITM28h1Qgkh4L/wc+RaK+LPBRzGUKzpMzkD0A/bTNjovEqdow2SYZQNUw8wHwLdmEzK7JJFkTC8k5JvURMmA==}
    engines: {node: '>=14.0.0'}

  call-bind-apply-helpers@1.0.2:
    resolution: {integrity: sha512-Sp1ablJ0ivDkSzjcaJdxEunN5/XvksFJ2sMBFfq6x0ryhQV/2b/KwFe21cMpmHtPOSij8K99/wSfoEuTObmuMQ==}
    engines: {node: '>= 0.4'}

  call-bound@1.0.3:
    resolution: {integrity: sha512-YTd+6wGlNlPxSuri7Y6X8tY2dmm12UMH66RpKMhiX6rsk5wXXnYgbUcOt8kiS31/AjfoTOvCsE+w8nZQLQnzHA==}
    engines: {node: '>= 0.4'}

  callsites@3.1.0:
    resolution: {integrity: sha512-P8BjAsXvZS+VIDUI11hHCQEv74YT67YUi5JJFNWIqL235sBmjX4+qx9Muvls5ivyNENctx46xQLQ3aTuE7ssaQ==}
    engines: {node: '>=6'}

  caniuse-lite@1.0.30001700:
    resolution: {integrity: sha512-2S6XIXwaE7K7erT8dY+kLQcpa5ms63XlRkMkReXjle+kf6c5g38vyMl+Z5y8dSxOFDhcFe+nxnn261PLxBSQsQ==}

  cborg@4.2.8:
    resolution: {integrity: sha512-z9M+TZCWQbf89Gl8ulpYThM9fqmkjBDdMiq+wS72OAK2zqDaXNquoAWFDrAKHQAukVtPspmadB9chuFC0ut7ew==}
    hasBin: true

  ccount@2.0.1:
    resolution: {integrity: sha512-eyrF0jiFpY+3drT6383f1qhkbGsLSifNAjA61IUjZjmLCWjItY6LB9ft9YhoDgwfmclB2zhu51Lc7+95b8NRAg==}

  chai@5.2.0:
    resolution: {integrity: sha512-mCuXncKXk5iCLhfhwTc0izo0gtEmpz5CtG2y8GiOINBlMVS6v8TMRc5TaLWKS6692m9+dVVfzgeVxR5UxWHTYw==}
    engines: {node: '>=12'}

  chain-function@1.0.1:
    resolution: {integrity: sha512-SxltgMwL9uCko5/ZCLiyG2B7R9fY4pDZUw7hJ4MhirdjBLosoDqkWABi3XMucddHdLiFJMb7PD2MZifZriuMTg==}

  chalk@3.0.0:
    resolution: {integrity: sha512-4D3B6Wf41KOYRFdszmDqMCGq5VV/uMAB273JILmO+3jAlh8X4qDtdtgCR3fxtbLEMzSx22QdhnDcJvu2u1fVwg==}
    engines: {node: '>=8'}

  chalk@4.1.2:
    resolution: {integrity: sha512-oKnbhFyRIXpUuez8iBMmyEa4nbj4IOQyuhc/wy9kY7/WVPcwIO9VA668Pu8RkO7+0G76SLROeyw9CpQ061i4mA==}
    engines: {node: '>=10'}

  chalk@5.4.1:
    resolution: {integrity: sha512-zgVZuo2WcZgfUEmsn6eO3kINexW8RAE4maiQ8QNs8CtpPCSyMiYsULR3HQYkm3w8FIA3SberyMJMSldGsW+U3w==}
    engines: {node: ^12.17.0 || ^14.13 || >=16.0.0}

  character-entities-html4@2.1.0:
    resolution: {integrity: sha512-1v7fgQRj6hnSwFpq1Eu0ynr/CDEw0rXo2B61qXrLNdHZmPKgb7fqS1a2JwF0rISo9q77jDI8VMEHoApn8qDoZA==}

  character-entities-legacy@3.0.0:
    resolution: {integrity: sha512-RpPp0asT/6ufRm//AJVwpViZbGM/MkjQFxJccQRHmISF/22NBtsHqAWmL+/pmkPWoIUJdWyeVleTl1wydHATVQ==}

  character-entities@2.0.2:
    resolution: {integrity: sha512-shx7oQ0Awen/BRIdkjkvz54PnEEI/EjwXDSIZp86/KKdbafHh1Df/RYGBhn4hbe2+uKC9FnT5UCEdyPz3ai9hQ==}

  character-reference-invalid@2.0.1:
    resolution: {integrity: sha512-iBZ4F4wRbyORVsu0jPV7gXkOsGYjGHPmAyv+HiHG8gi5PtC9KI2j1+v8/tlibRvjoWX027ypmG/n0HtO5t7unw==}

  charwise@3.0.1:
    resolution: {integrity: sha512-RcdumNsM6fJZ5HHbYunqj2bpurVRGsXour3OR+SlLEHFhG6ALm54i6Osnh+OvO7kEoSBzwExpblYFH8zKQiEPw==}

  check-error@2.1.1:
    resolution: {integrity: sha512-OAlb+T7V4Op9OwdkjmguYRqncdlx5JiofwOAUkmTF+jNdHwzTaTs4sRAGpzLF3oOz5xAyDGrPgeIDFQmDOTiJw==}
    engines: {node: '>= 16'}

  chokidar@4.0.3:
    resolution: {integrity: sha512-Qgzu8kfBvo+cA4962jnP1KkS6Dop5NS6g7R5LFYJr4b8Ub94PPQXUksCw9PvXoeXPRRddRNC5C1JQUR2SMGtnA==}
    engines: {node: '>= 14.16.0'}

  classnames@2.5.1:
    resolution: {integrity: sha512-saHYOzhIQs6wy2sVxTM6bUDsQO4F50V9RQ22qBpEdCW+I+/Wmke2HOl6lS6dTpdxVhb88/I6+Hs+438c3lfUow==}

  clean-set@1.1.2:
    resolution: {integrity: sha512-cA8uCj0qSoG9e0kevyOWXwPaELRPVg5Pxp6WskLMwerx257Zfnh8Nl0JBH59d7wQzij2CK7qEfJQK3RjuKKIug==}

  clone@2.1.2:
    resolution: {integrity: sha512-3Pe/CF1Nn94hyhIYpjtiLhdCoEoz0DqQ+988E9gmeEdQZlojxnOb74wctFyuwWQHzqyf9X7C7MG8juUpqBJT8w==}
    engines: {node: '>=0.8'}

  clsx@2.1.1:
    resolution: {integrity: sha512-eYm0QWBtUrBWZWG0d386OGAw16Z995PiOVo2B7bjWSbHedGl5e0ZWaq65kOGgUSNesEIDkB9ISbTg/JK9dhCZA==}
    engines: {node: '>=6'}

  color-convert@2.0.1:
    resolution: {integrity: sha512-RRECPsj7iu/xb5oKYcsFHSppFNnsj/52OVTRKb4zP5onXwVF3zVmmToNcOfGC+CRDpfK/U584fMg38ZHCaElKQ==}
    engines: {node: '>=7.0.0'}

  color-name@1.1.4:
    resolution: {integrity: sha512-dOy+3AuW3a2wNbZHIuMZpTcgjGuLU/uBL/ubcZF9OXbDo8ff4O8yVp5Bf0efS8uEoYo5q4Fx7dY9OgQGXgAsQA==}

  combined-stream@1.0.8:
    resolution: {integrity: sha512-FQN4MRfuJeHf7cBbBMJFXhKSDq+2kAArBlmRBvcvFE5BB1HZKXtSFASDhdlz9zOYwxh8lDdnvmMOe/+5cdoEdg==}
    engines: {node: '>= 0.8'}

  comma-separated-tokens@2.0.3:
    resolution: {integrity: sha512-Fu4hJdvzeylCfQPp9SGWidpzrMs7tTrlu6Vb8XGaRGck8QSNZJJp538Wrb60Lax4fPwR64ViY468OIUTbRlGZg==}

  commander@10.0.1:
    resolution: {integrity: sha512-y4Mg2tXshplEbSGzx7amzPwKKOCGuoSRP/CjEdwwk0FOGlUbq6lKuoyDZTNZkmxHdJtp54hdfY/JUrdL7Xfdug==}
    engines: {node: '>=14'}

  compressible@2.0.18:
    resolution: {integrity: sha512-AF3r7P5dWxL8MxyITRMlORQNaOA2IkAFaTr4k7BUumjPtRpGDTZpl0Pb1XCO6JeDCBdp126Cgs9sMxqSjgYyRg==}
    engines: {node: '>= 0.6'}

  compression@1.8.0:
    resolution: {integrity: sha512-k6WLKfunuqCYD3t6AsuPGvQWaKwuLLh2/xHNcX4qE+vIfDNXpSqnrhwA7O53R7WVQUnt8dVAIW+YHr7xTgOgGA==}
    engines: {node: '>= 0.8.0'}

  concat-stream@1.6.2:
    resolution: {integrity: sha512-27HBghJxjiZtIk3Ycvn/4kbJk/1uZuJFfuPEns6LaEvpvG1f0hTea8lilrouyo9mVc2GWdcEZ8OLoGmSADlrCw==}
    engines: {'0': node >= 0.8}

  config-chain@1.1.13:
    resolution: {integrity: sha512-qj+f8APARXHrM0hraqXYb2/bOVSV4PvJQlNZ/DVj0QrmNM2q2euizkeuVckQ57J+W0mRH6Hvi+k50M4Jul2VRQ==}

  content-disposition@0.5.4:
    resolution: {integrity: sha512-FveZTNuGw04cxlAiWbzi6zTAL/lhehaWbTtgluJh4/E95DqMwTmha3KZN1aAWA8cFIhHzMZUvLevkw5Rqk+tSQ==}
    engines: {node: '>= 0.6'}

  content-type@1.0.5:
    resolution: {integrity: sha512-nTjqfcBFEipKdXCv4YDQWCfmcLZKm81ldF0pAopTvyrFGVbcR6P/VAAd5G7N+0tTr8QqiU0tFadD6FK4NtJwOA==}
    engines: {node: '>= 0.6'}

  convert-source-map@1.9.0:
    resolution: {integrity: sha512-ASFBup0Mz1uyiIjANan1jzLQami9z1PoYSZCiiYW2FczPbenXc45FZdBZLzOT+r6+iciuEModtmCti+hjaAk0A==}

  convert-source-map@2.0.0:
    resolution: {integrity: sha512-Kvp459HrV2FEJ1CAsi1Ku+MY3kasH19TFykTz2xWmMeq6bk2NU3XXvfJ+Q61m0xktWwt+1HSYf3JZsTms3aRJg==}

  cookie-signature@1.0.6:
    resolution: {integrity: sha512-QADzlaHc8icV8I7vbaJXJwod9HWYp8uCqf1xa4OfNu1T7JVxQIrUgOWtHdNDtPiywmFbiS12VjotIXLrKM3orQ==}

  cookie@0.7.1:
    resolution: {integrity: sha512-6DnInpx7SJ2AK3+CTUE/ZM0vWTUboZCegxhC2xiIydHR9jNuTAASBrfEpHhiGOZw/nX51bHt6YQl8jsGo4y/0w==}
    engines: {node: '>= 0.6'}

  cookie@1.0.2:
    resolution: {integrity: sha512-9Kr/j4O16ISv8zBBhJoi4bXOYNTkFLOqSL3UDB0njXxCXNezjeyVrJyGOWtgfs/q2km1gwBcfH8q1yEGoMYunA==}
    engines: {node: '>=18'}

  core-util-is@1.0.3:
    resolution: {integrity: sha512-ZQBvi1DcpJ4GDqanjucZ2Hj3wEO5pZDS89BWbkcrvdxksJorwUDDZamX9ldFkp9aw2lmBDLgkObEA4DWNJ9FYQ==}

  cosmiconfig@7.1.0:
    resolution: {integrity: sha512-AdmX6xUzdNASswsFtmwSt7Vj8po9IuqXm0UXz7QKPuEUmPB4XyjGfaAr2PSuELMwkRMVH1EpIkX5bTZGRB3eCA==}
    engines: {node: '>=10'}

  crelt@1.0.6:
    resolution: {integrity: sha512-VQ2MBenTq1fWZUH9DJNGti7kKv6EeAuYr3cLwxUWhIu1baTaXh4Ib5W2CqHVqib4/MqbYGJqiL3Zb8GJZr3l4g==}

  cross-spawn@7.0.6:
    resolution: {integrity: sha512-uV2QOWP2nWzsy2aMp8aRibhi9dlzF5Hgh5SHaB9OiTGEyDTiJJyx0uy51QXdyWbtAHNua4XJzUKca3OzKUd3vA==}
    engines: {node: '>= 8'}

  css.escape@1.5.1:
    resolution: {integrity: sha512-YUifsXXuknHlUsmlgyY0PKzgPOr7/FjCePfHNt0jxm83wHZi44VDMQ7/fGNkjY3/jV1MC+1CmZbaHzugyeRtpg==}

  cssbeautify@0.3.1:
    resolution: {integrity: sha512-ljnSOCOiMbklF+dwPbpooyB78foId02vUrTDogWzu6ca2DCNB7Kc/BHEGBnYOlUYtwXvSW0mWTwaiO2pwFIoRg==}
    hasBin: true

  cssesc@3.0.0:
    resolution: {integrity: sha512-/Tb/JcjK111nNScGob5MNtsntNM1aCNUDipB/TkwZFhyDrrE47SOx/18wF2bbjgc3ZzCSKW1T5nt5EbFoAz/Vg==}
    engines: {node: '>=4'}
    hasBin: true

  cssstyle@4.2.1:
    resolution: {integrity: sha512-9+vem03dMXG7gDmZ62uqmRiMRNtinIZ9ZyuF6BdxzfOD+FdN5hretzynkn0ReS2DO2GSw76RWHs0UmJPI2zUjw==}
    engines: {node: '>=18'}

  csstype@3.1.3:
    resolution: {integrity: sha512-M1uQkMl8rQK/szD0LNhtqxIPLpimGm8sOBwU7lLnCpSbTyY3yeU1Vc7l4KT5zT4s/yOxHH5O7tIuuLOCnLADRw==}

  d3-color@3.1.0:
    resolution: {integrity: sha512-zg/chbXyeBtMQ1LbD/WSoW2DpC3I0mpmPdW+ynRTj/x2DAWYrIY7qeZIHidozwV24m4iavr15lNwIwLxRmOxhA==}
    engines: {node: '>=12'}

  d3-dispatch@3.0.1:
    resolution: {integrity: sha512-rzUyPU/S7rwUflMyLc1ETDeBj0NRuHKKAcvukozwhshr6g6c5d8zh4c2gQjY2bZ0dXeGLWc1PF174P2tVvKhfg==}
    engines: {node: '>=12'}

  d3-drag@3.0.0:
    resolution: {integrity: sha512-pWbUJLdETVA8lQNJecMxoXfH6x+mO2UQo8rSmZ+QqxcbyA3hfeprFgIT//HW2nlHChWeIIMwS2Fq+gEARkhTkg==}
    engines: {node: '>=12'}

  d3-ease@3.0.1:
    resolution: {integrity: sha512-wR/XK3D3XcLIZwpbvQwQ5fK+8Ykds1ip7A2Txe0yxncXSdq1L9skcG7blcedkOX+ZcgxGAmLX1FrRGbADwzi0w==}
    engines: {node: '>=12'}

  d3-hierarchy@1.1.9:
    resolution: {integrity: sha512-j8tPxlqh1srJHAtxfvOUwKNYJkQuBFdM1+JAUfq6xqH5eAqf93L7oG1NVqDa4CpFZNvnNKtCYEUC8KY9yEn9lQ==}

  d3-interpolate@3.0.1:
    resolution: {integrity: sha512-3bYs1rOD33uo8aqJfKP3JWPAibgw8Zm2+L9vBKEHJ2Rg+viTR7o5Mmv5mZcieN+FRYaAOWX5SJATX6k1PWz72g==}
    engines: {node: '>=12'}

  d3-path@1.0.9:
    resolution: {integrity: sha512-VLaYcn81dtHVTjEHd8B+pbe9yHWpXKZUC87PzoFmsFrJqgFwDe/qxfp5MlfsfM1V5E/iVt0MmEbWQ7FVIXh/bg==}

  d3-selection@3.0.0:
    resolution: {integrity: sha512-fmTRWbNMmsmWq6xJV8D19U/gw/bwrHfNXxrIN+HfZgnzqTHp9jOmKMhsTUjXOJnZOdZY9Q28y4yebKzqDKlxlQ==}
    engines: {node: '>=12'}

  d3-shape@1.3.7:
    resolution: {integrity: sha512-EUkvKjqPFUAZyOlhY5gzCxCeI0Aep04LwIRpsZ/mLFelJiUfnK56jo5JMDSE7yyP2kLSb6LtF+S5chMk7uqPqw==}

  d3-timer@3.0.1:
    resolution: {integrity: sha512-ndfJ/JxxMd3nw31uyKoY2naivF+r29V+Lc0svZxe1JvvIRmi8hUsrMvdOwgS1o6uBHmiz91geQ0ylPP0aj1VUA==}
    engines: {node: '>=12'}

  d3-transition@3.0.1:
    resolution: {integrity: sha512-ApKvfjsSR6tg06xrL434C0WydLr7JewBB3V+/39RMHsaXTOG0zmt/OAXeng5M5LBm0ojmxJrpomQVZ1aPvBL4w==}
    engines: {node: '>=12'}
    peerDependencies:
      d3-selection: 2 - 3

  d3-zoom@3.0.0:
    resolution: {integrity: sha512-b8AmV3kfQaqWAuacbPuNbL6vahnOJflOhexLzMMNLga62+/nh0JzvJ0aO/5a5MVgUFGS7Hu1P9P03o3fJkDCyw==}
    engines: {node: '>=12'}

  d@1.0.2:
    resolution: {integrity: sha512-MOqHvMWF9/9MX6nza0KgvFH4HpMU0EF5uUDXqX/BtxtU8NfB0QzRtJ8Oe/6SuS4kbhyzVJwjd97EA4PKrzJ8bw==}
    engines: {node: '>=0.12'}

  data-urls@5.0.0:
    resolution: {integrity: sha512-ZYP5VBHshaDAiVZxjbRVcFJpc+4xGgT0bK3vzy1HLN8jTO975HEbuYzZJcHoQEY5K1a0z8YayJkyVETa08eNTg==}
    engines: {node: '>=18'}

  date-fns@4.1.0:
    resolution: {integrity: sha512-Ukq0owbQXxa/U3EGtsdVBkR1w7KOQ5gIBqdH2hkvknzZPYvBxb/aa6E8L7tmjFtkwZBu3UXBbjIgPo/Ez4xaNg==}

  debug@2.6.9:
    resolution: {integrity: sha512-bC7ElrdJaJnPbAP+1EotYvqZsb3ecl5wi6Bfi6BJTUcNowp6cvspg0jXznRTKDjm/E7AdgFBVeAPVMNcKGsHMA==}
    peerDependencies:
      supports-color: '*'
    peerDependenciesMeta:
      supports-color:
        optional: true

  debug@4.4.0:
    resolution: {integrity: sha512-6WTZ/IxCY/T6BALoZHaE4ctp9xm+Z5kY/pzYaCHRFeyVhojxlrm+46y68HA6hr0TcwEssoxNiDEUJQjfPZ/RYA==}
    engines: {node: '>=6.0'}
    peerDependencies:
      supports-color: '*'
    peerDependenciesMeta:
      supports-color:
        optional: true

  decimal.js@10.5.0:
    resolution: {integrity: sha512-8vDa8Qxvr/+d94hSh5P3IJwI5t8/c0KsMp+g8bNw9cY2icONa5aPfvKeieW1WlG0WQYwwhJ7mjui2xtiePQSXw==}

  decode-named-character-reference@1.1.0:
    resolution: {integrity: sha512-Wy+JTSbFThEOXQIR2L6mxJvEs+veIzpmqD7ynWxMXGpnk3smkHQOp6forLdHsKpAMW9iJpaBBIxz285t1n1C3w==}

  dedent@1.5.3:
    resolution: {integrity: sha512-NHQtfOOW68WD8lgypbLA5oT+Bt0xXJhiYvoR6SmmNXZfpzOGXwdKWmcwG8N7PwVVWV3eF/68nmD9BaJSsTBhyQ==}
    peerDependencies:
      babel-plugin-macros: ^3.1.0
    peerDependenciesMeta:
      babel-plugin-macros:
        optional: true

  deep-eql@5.0.2:
    resolution: {integrity: sha512-h5k/5U50IJJFpzfL6nO9jaaumfjO/f2NjK/oYB2Djzm4p9L+3T9qWpZqZ2hAbLPuuYq9wrU08WQyBTL5GbPk5Q==}
    engines: {node: '>=6'}

  delayed-stream@1.0.0:
    resolution: {integrity: sha512-ZySD7Nf91aLB0RxL4KGrKHBXl7Eds1DAmEdcoVawXnLD7SDhpNgtuII2aAkg7a7QS41jxPSZ17p4VdGnMHk3MQ==}
    engines: {node: '>=0.4.0'}

  depd@2.0.0:
    resolution: {integrity: sha512-g7nH6P6dyDioJogAAGprGpCtVImJhpPk/roCzdb3fIh61/s/nPsfR6onyMwkCAR/OlC3yBC0lESvUoQEAssIrw==}
    engines: {node: '>= 0.8'}

  dequal@2.0.3:
    resolution: {integrity: sha512-0je+qPKHEMohvfRTCEo3CrPG6cAzAYgmzKyxRiYSSDkS6eGJdyVJm7WaYA5ECaAD9wLB2T4EEeymA5aFVcYXCA==}
    engines: {node: '>=6'}

  destroy@1.2.0:
    resolution: {integrity: sha512-2sJGJTaXIIaR1w4iJSNoN0hnMY7Gpc/n8D4qSCJw8QqFWXf7cuAgnEHxBpweaVcPevC2l3KpjYCx3NypQQgaJg==}
    engines: {node: '>= 0.8', npm: 1.2.8000 || >= 1.4.16}

  detect-libc@1.0.3:
    resolution: {integrity: sha512-pGjwhsmsp4kL2RTz08wcOlGN83otlqHeD/Z5T8GXZB+/YcpQ/dgo+lbU8ZsGxV0HIvqqxo9l7mqYwyYMD9bKDg==}
    engines: {node: '>=0.10'}
    hasBin: true

  detect-node-es@1.1.0:
    resolution: {integrity: sha512-ypdmJU/TbBby2Dxibuv7ZLW3Bs1QEmM7nHjEANfohJLvE0XVujisn1qPJcZxg+qDucsr+bP6fLD1rPS3AhJ7EQ==}

  devlop@1.1.0:
    resolution: {integrity: sha512-RWmIqhcFf1lRYBvNmr7qTNuyCt/7/ns2jbpp1+PalgE/rDQcBT0fioSMUpJ93irlUhC5hrg4cYqe6U+0ImW0rA==}

  diff@5.2.0:
    resolution: {integrity: sha512-uIFDxqpRZGZ6ThOk84hEfqWoHx2devRFvpTZcTHur85vImfaxUbTW9Ryh4CpCuDnToOP1CEtXKIgytHBPVff5A==}
    engines: {node: '>=0.3.1'}

  dom-accessibility-api@0.5.16:
    resolution: {integrity: sha512-X7BJ2yElsnOJ30pZF4uIIDfBEVgF4XEBxL9Bxhy6dnrm5hkzqmsWHGTiHqRiITNhMyFLyAiWndIJP7Z1NTteDg==}

  dom-accessibility-api@0.6.3:
    resolution: {integrity: sha512-7ZgogeTnjuHbo+ct10G9Ffp0mif17idi0IyWNVA/wcwcm7NPOD/WEHVP3n7n3MhXqxoIYm8d6MuZohYWIZ4T3w==}

  dom-helpers@3.4.0:
    resolution: {integrity: sha512-LnuPJ+dwqKDIyotW1VzmOZ5TONUN7CwkCR5hrgawTUbkBGYdeoNLZo6nNfGkCrjtE1nXXaj7iMMpDa8/d9WoIA==}

  dotenv@16.4.7:
    resolution: {integrity: sha512-47qPchRCykZC03FhkYAhrvwU4xDBFIj1QPqaarj6mdM/hgUzfPHcpkHJOn3mJAufFeeAxAzeGsr5X0M4k6fLZQ==}
    engines: {node: '>=12'}

  dunder-proto@1.0.1:
    resolution: {integrity: sha512-KIN/nDJBQRcXw0MLVhZE9iQHmG68qAVIBg9CqmUYjmQIhgij9U5MFvrqkUL5FbtyyzZuOeOt0zdeRe4UY7ct+A==}
    engines: {node: '>= 0.4'}

  duplexify@3.7.1:
    resolution: {integrity: sha512-07z8uv2wMyS51kKhD1KsdXJg5WQ6t93RneqRxUHnskXVtlYYkLqM0gqStQZ3pj073g687jPCHrqNfCzawLYh5g==}

  eastasianwidth@0.2.0:
    resolution: {integrity: sha512-I88TYZWc9XiYHRQ4/3c5rjjfgkjhLyW2luGIheGERbNQ6OY7yTybanSpDXZa8y7VUP9YmDcYa+eyq4ca7iLqWA==}

  editorconfig@1.0.4:
    resolution: {integrity: sha512-L9Qe08KWTlqYMVvMcTIvMAdl1cDUubzRNYL+WfA4bLDMHe4nemKkpmYzkznE1FwLKu0EEmy6obgQKzMJrg4x9Q==}
    engines: {node: '>=14'}
    hasBin: true

  ee-first@1.1.1:
    resolution: {integrity: sha512-WMwm9LhRUo+WUaRN+vRuETqG89IgZphVSNkdFgeb6sS/E4OrDIN7t48CAewSHXc6C8lefD8KKfr5vY61brQlow==}

  electron-to-chromium@1.5.101:
    resolution: {integrity: sha512-L0ISiQrP/56Acgu4/i/kfPwWSgrzYZUnQrC0+QPFuhqlLP1Ir7qzPPDVS9BcKIyWTRU8+o6CC8dKw38tSWhYIA==}

  emoji-regex-xs@1.0.0:
    resolution: {integrity: sha512-LRlerrMYoIDrT6jgpeZ2YYl/L8EulRTt5hQcYjy5AInh7HWXKimpqx68aknBFpGL2+/IcogTcaydJEgaTmOpDg==}

  emoji-regex@8.0.0:
    resolution: {integrity: sha512-MSjYzcWNOA0ewAHpz0MxpYFvwg6yjy1NG3xteoqz644VCo/RPgnr1/GGt+ic3iJTzQ8Eu3TdM14SawnVUmGE6A==}

  emoji-regex@9.2.2:
    resolution: {integrity: sha512-L18DaJsXSUk2+42pv8mLs5jJT2hqFkFE4j21wOmgbUqsZ2hL72NsUU785g9RXgo3s0ZNgVl42TiHp3ZtOv/Vyg==}

  encodeurl@1.0.2:
    resolution: {integrity: sha512-TPJXq8JqFaVYm2CWmPvnP2Iyo4ZSM7/QKcSmuMLDObfpH5fi7RUGmd/rTDf+rut/saiDiQEeVTNgAmJEdAOx0w==}
    engines: {node: '>= 0.8'}

  encodeurl@2.0.0:
    resolution: {integrity: sha512-Q0n9HRi4m6JuGIV1eFlmvJB7ZEVxu93IrMyiMsGC0lrMJMWzRgx6WGquyfQgZVb31vhGgXnfmPNNXmxnOkRBrg==}
    engines: {node: '>= 0.8'}

  end-of-stream@1.4.4:
    resolution: {integrity: sha512-+uw1inIHVPQoaVuHzRyXd21icM+cnt4CzD5rW+NC1wjOUSTOs+Te7FOv7AhN7vS9x/oIyhLP5PR1H+phQAHu5Q==}

  enhanced-resolve@5.18.1:
    resolution: {integrity: sha512-ZSW3ma5GkcQBIpwZTSRAI8N71Uuwgs93IezB7mf7R60tC8ZbJideoDNKjHn2O9KIlx6rkGTTEk1xUCK2E1Y2Yg==}
    engines: {node: '>=10.13.0'}

  entities@4.5.0:
    resolution: {integrity: sha512-V0hjH4dGPh9Ao5p0MoRY6BVqtwCjhz6vI5LT8AJ55H+4g9/4vbHx1I54fS0XuclLhDHArPQCiMjDxjaL8fPxhw==}
    engines: {node: '>=0.12'}

  err-code@2.0.3:
    resolution: {integrity: sha512-2bmlRpNKBxT/CRmPOlyISQpNj+qSeYvcym/uT0Jx2bMOlKLtSy1ZmLuVxSEKKyor/N5yhvp/ZiG1oE3DEYMSFA==}

  error-ex@1.3.2:
    resolution: {integrity: sha512-7dFHNmqeFSEt2ZBsCriorKnn3Z2pj+fd9kmI6QoWw4//DL+icEBfc0U7qJCisqrTsKTjw4fNFy2pW9OqStD84g==}

  es-define-property@1.0.1:
    resolution: {integrity: sha512-e3nRfgfUZ4rNGL232gUgX06QNyyez04KdjFrF+LTRoOXmrOgFKDg4BCdsjW8EnT69eqdYGmRpJwiPVYNrCaW3g==}
    engines: {node: '>= 0.4'}

  es-errors@1.3.0:
    resolution: {integrity: sha512-Zf5H2Kxt2xjTvbJvP2ZWLEICxA6j+hAmMzIlypy4xcBg1vKVnx89Wy0GbS+kf5cwCVFFzdCFh2XSCFNULS6csw==}
    engines: {node: '>= 0.4'}

  es-module-lexer@1.6.0:
    resolution: {integrity: sha512-qqnD1yMU6tk/jnaMosogGySTZP8YtUgAffA9nMN+E/rjxcfRQ6IEk7IiozUjgxKoFHBGjTLnrHB/YC45r/59EQ==}

  es-object-atoms@1.1.1:
    resolution: {integrity: sha512-FGgH2h8zKNim9ljj7dankFPcICIK9Cp5bm+c2gQSYePhpaG5+esrLODihIorn+Pe6FGJzWhXQotPv73jTaldXA==}
    engines: {node: '>= 0.4'}

  es-set-tostringtag@2.1.0:
    resolution: {integrity: sha512-j6vWzfrGVfyXxge+O0x5sh6cvxAog0a/4Rdd2K36zCMV5eJ+/+tOAngRO8cODMNWbVRdVlmGZQL2YS3yR8bIUA==}
    engines: {node: '>= 0.4'}

  es5-ext@0.10.64:
    resolution: {integrity: sha512-p2snDhiLaXe6dahss1LddxqEm+SkuDvV8dnIQG0MWjyHpcMNfXKPE+/Cc0y+PhxJX3A4xGNeFCj5oc0BUh6deg==}
    engines: {node: '>=0.10'}

  es6-iterator@2.0.3:
    resolution: {integrity: sha512-zw4SRzoUkd+cl+ZoE15A9o1oQd920Bb0iOJMQkQhl3jNc03YqVjAhG7scf9C5KWRU/R13Orf588uCC6525o02g==}

  es6-symbol@3.1.4:
    resolution: {integrity: sha512-U9bFFjX8tFiATgtkJ1zg25+KviIXpgRvRHS8sau3GfhVzThRQrOeksPeT0BWW2MNZs1OEWJ1DPXOQMn0KKRkvg==}
    engines: {node: '>=0.12'}

  esbuild@0.24.2:
    resolution: {integrity: sha512-+9egpBW8I3CD5XPe0n6BfT5fxLzxrlDzqydF3aviG+9ni1lDC/OvMHcxqEFV0+LANZG5R1bFMWfUrjVsdwxJvA==}
    engines: {node: '>=18'}
    hasBin: true

  escalade@3.2.0:
    resolution: {integrity: sha512-WUj2qlxaQtO4g6Pq5c29GTcWGDyd8itL8zTlipgECz3JesAiiOKotd8JU6otB3PACgG6xkJUyVhboMS+bje/jA==}
    engines: {node: '>=6'}

  escape-carriage@1.3.1:
    resolution: {integrity: sha512-GwBr6yViW3ttx1kb7/Oh+gKQ1/TrhYwxKqVmg5gS+BK+Qe2KrOa/Vh7w3HPBvgGf0LfcDGoY9I6NHKoA5Hozhw==}

  escape-html@1.0.3:
    resolution: {integrity: sha512-NiSupZ4OeuGwr68lGIeym/ksIZMJodUGOSCZ/FSnTxcrekbvqrgdUxlJOMpijaKZVjAJrWrGs/6Jy8OMuyj9ow==}

  escape-string-regexp@4.0.0:
    resolution: {integrity: sha512-TtpcNJ3XAzx3Gq8sWRzJaVajRs0uVxA2YAkdb1jm2YkPz4G6egUFAyA3n5vtEIZefPk5Wa4UXbKuS5fKkJWdgA==}
    engines: {node: '>=10'}

  esniff@2.0.1:
    resolution: {integrity: sha512-kTUIGKQ/mDPFoJ0oVfcmyJn4iBDRptjNVIzwIFR7tqWXdVI9xfA2RMwY/gbSpJG3lkdWNEjLap/NqVHZiJsdfg==}
    engines: {node: '>=0.10'}

  estree-util-is-identifier-name@3.0.0:
    resolution: {integrity: sha512-hFtqIDZTIUZ9BXLb8y4pYGyk6+wekIivNVTcmvk8NoOh+VeRn5y6cEHzbURrWbfp1fIqdVipilzj+lfaadNZmg==}

  estree-walker@3.0.3:
    resolution: {integrity: sha512-7RUKfXgSMMkzt6ZuXmqapOurLGPPfgj6l9uRZ7lRGolvk0y2yocc35LdcxKC5PQZdn2DMqioAQ2NoWcrTKmm6g==}

  etag@1.8.1:
    resolution: {integrity: sha512-aIL5Fx7mawVa300al2BnEE4iNvo1qETxLrPI/o05L7z6go7fCw1J6EQmbK4FmJ2AS7kgVF/KEZWufBfdClMcPg==}
    engines: {node: '>= 0.6'}

  event-emitter@0.3.5:
    resolution: {integrity: sha512-D9rRn9y7kLPnJ+hMq7S/nhvoKwwvVJahBi2BPmx3bvbsEdK3W9ii8cBSGjP+72/LnM4n6fo3+dkCX5FeTQruXA==}

  event-target-shim@5.0.1:
    resolution: {integrity: sha512-i/2XbnSz/uxRCU6+NdVJgKWDTM427+MqYbkQzD321DuCQJUqOuJKIA0IM2+W2xtYHdKOmZ4dR6fExsd4SXL+WQ==}
    engines: {node: '>=6'}

  eventemitter3@5.0.1:
    resolution: {integrity: sha512-GWkBvjiSZK87ELrYOSESUYeVIc9mvLLf/nXalMOS5dYrgZq9o5OVkbZAVM06CVxYsCwH9BDZFPlQTlPA1j4ahA==}

  exit-hook@2.2.1:
    resolution: {integrity: sha512-eNTPlAD67BmP31LDINZ3U7HSF8l57TxOY2PmBJ1shpCvpnxBF93mWCE8YHBnXs8qiUZJc9WDcWIeC3a2HIAMfw==}
    engines: {node: '>=6'}

  expect-type@1.2.0:
    resolution: {integrity: sha512-80F22aiJ3GLyVnS/B3HzgR6RelZVumzj9jkL0Rhz4h0xYbNW9PjlQz5h3J/SShErbXBc295vseR4/MIbVmUbeA==}
    engines: {node: '>=12.0.0'}

  express@4.21.2:
    resolution: {integrity: sha512-28HqgMZAmih1Czt9ny7qr6ek2qddF4FclbMzwhCREB6OFfH+rXAnuNCwo1/wFvrtbgsQDb4kSbX9de9lFbrXnA==}
    engines: {node: '>= 0.10.0'}

  ext@1.7.0:
    resolution: {integrity: sha512-6hxeJYaL110a9b5TEJSj0gojyHQAmA2ch5Os+ySCiA1QGdS697XWY1pzsrSjqA9LDEEgdB/KypIlR59RcLuHYw==}

  extend@3.0.2:
    resolution: {integrity: sha512-fjquC59cD7CyW6urNXK0FBufkZcoiGG80wTuPujX590cB5Ttln20E2UB4S/WARVqhXffZl2LNgS+gQdPIIim/g==}

  finalhandler@1.3.1:
    resolution: {integrity: sha512-6BN9trH7bp3qvnrRyzsBz+g3lZxTNZTbVO2EV1CS0WIcDbawYVdYvGflME/9QP0h0pYlCDBCTjYa9nZzMDpyxQ==}
    engines: {node: '>= 0.8'}

  find-root@1.1.0:
    resolution: {integrity: sha512-NKfW6bec6GfKc0SGx1e07QZY9PE99u0Bft/0rzSD5k3sO/vwkVUpDUKVm5Gpp5Ue3YfShPFTX2070tDs5kB9Ng==}

  foreground-child@3.3.0:
    resolution: {integrity: sha512-Ld2g8rrAyMYFXBhEqMz8ZAHBi4J4uS1i/CxGMDnjyFWddMXLVcDp051DZfu+t7+ab7Wv6SMqpWmyFIj5UbfFvg==}
    engines: {node: '>=14'}

  form-data-encoder@1.7.2:
    resolution: {integrity: sha512-qfqtYan3rxrnCk1VYaA4H+Ms9xdpPqvLZa6xmMgFvhO32x7/3J/ExcTd6qpxM0vH2GdMI+poehyBZvqfMTto8A==}

  form-data@4.0.2:
    resolution: {integrity: sha512-hGfm/slu0ZabnNt4oaRZ6uREyfCj6P4fT/n6A1rGV+Z0VdGXjfOhVUpkn6qVQONHGIFwmveGXyDs75+nr6FM8w==}
    engines: {node: '>= 6'}

  formdata-node@4.4.1:
    resolution: {integrity: sha512-0iirZp3uVDjVGt9p49aTaqjk84TrglENEDuqfdlZQ1roC9CWlPk6Avf8EEnZNcAqPonwkG35x4n3ww/1THYAeQ==}
    engines: {node: '>= 12.20'}

  forwarded@0.2.0:
    resolution: {integrity: sha512-buRG0fpBtRHSTCOASe6hD258tEubFoRLb4ZNA6NxMVHNw2gOcwHo9wyablzMzOA5z9xA9L1KNjk/Nt6MT9aYow==}
    engines: {node: '>= 0.6'}

  framer-motion@12.4.3:
    resolution: {integrity: sha512-rsMeO7w3dKyNG09o3cGwSH49iHU+VgDmfSSfsX+wfkO3zDA6WWkh4sUsMXd155YROjZP+7FTIhDrBYfgZeHjKQ==}
    peerDependencies:
      '@emotion/is-prop-valid': '*'
      react: ^18.0.0 || ^19.0.0
      react-dom: ^18.0.0 || ^19.0.0
    peerDependenciesMeta:
      '@emotion/is-prop-valid':
        optional: true
      react:
        optional: true
      react-dom:
        optional: true

  fresh@0.5.2:
    resolution: {integrity: sha512-zJ2mQYM18rEFOudeV4GShTGIQ7RbzA7ozbU9I/XBpm7kqgMywgmylMwXHxZJmkVoYkna9d2pVXVXPdYTP9ej8Q==}
    engines: {node: '>= 0.6'}

  fs-extra@10.1.0:
    resolution: {integrity: sha512-oRXApq54ETRj4eMiFzGnHWGy+zo5raudjuxN0b8H7s/RU2oW0Wvsx9O0ACRN/kRq9E8Vu/ReskGB5o3ji+FzHQ==}
    engines: {node: '>=12'}

  fsevents@2.3.3:
    resolution: {integrity: sha512-5xoDfX+fL7faATnagmWPpbFtwh/R77WmMMqqHGS65C3vvB0YHrgF+B1YmZ3441tMj5n63k0212XNoJwzlhffQw==}
    engines: {node: ^8.16.0 || ^10.6.0 || >=11.0.0}
    os: [darwin]

  function-bind@1.1.2:
    resolution: {integrity: sha512-7XHNxH7qX9xG5mIwxkhumTox/MIRNcOgDrxWsMt2pAr23WHp6MrRlN7FBSFpCpr+oVO0F744iUgR82nJMfG2SA==}

  gensync@1.0.0-beta.2:
    resolution: {integrity: sha512-3hN7NaskYvMDLQY55gnW3NQ+mesEAepTqlg+VEbj7zzqEMBVNhzcGYYeqFo/TlYz6eQiFcp1HcsCZO+nGgS8zg==}
    engines: {node: '>=6.9.0'}

  get-intrinsic@1.2.7:
    resolution: {integrity: sha512-VW6Pxhsrk0KAOqs3WEd0klDiF/+V7gQOpAvY1jVU/LHmaD/kQO4523aiJuikX/QAKYiW6x8Jh+RJej1almdtCA==}
    engines: {node: '>= 0.4'}

  get-nonce@1.0.1:
    resolution: {integrity: sha512-FJhYRoDaiatfEkUK8HKlicmu/3SGFD51q3itKDGoSTysQJBnfOcxU5GxnhE1E6soB76MbT0MBtnKJuXyAx+96Q==}
    engines: {node: '>=6'}

  get-port@5.1.1:
    resolution: {integrity: sha512-g/Q1aTSDOxFpchXC4i8ZWvxA1lnPqx/JHqcpIw0/LX9T8x/GBbi6YnlN5nhaKIFkT8oFsscUKgDJYxfwfS6QsQ==}
    engines: {node: '>=8'}

  get-proto@1.0.1:
    resolution: {integrity: sha512-sTSfBjoXBp89JvIKIefqw7U2CCebsc74kiY6awiGogKtoSGbgjYE/G/+l9sF3MWFPNc9IcoOC4ODfKHfxFmp0g==}
    engines: {node: '>= 0.4'}

  glob@10.4.5:
    resolution: {integrity: sha512-7Bv8RF0k6xjo7d4A/PxYLbUCfb6c+Vpd2/mB2yRDlew7Jb5hEXiCD9ibfO7wpk8i4sevK6DFny9h7EYbM3/sHg==}
    hasBin: true

  globals@11.12.0:
    resolution: {integrity: sha512-WOBp/EEGUiIsJSp7wcv/y6MO+lV9UoncWqxuFfm8eBwzWNgyfBd6Gz+IeKQ9jCmyhoH99g15M3T+QaVHFjizVA==}
    engines: {node: '>=4'}

  globrex@0.1.2:
    resolution: {integrity: sha512-uHJgbwAMwNFf5mLst7IWLNg14x1CkeqglJb/K3doi4dw6q2IvAAmM/Y81kevy83wP+Sst+nutFTYOGg3d1lsxg==}

  gopd@1.2.0:
    resolution: {integrity: sha512-ZUKRh6/kUFoAiTAtTYPZJ3hw9wNxx+BIBOijnlG9PnrJsCcSjs1wyyD6vJpaYtgnzDrKYRSqf3OO6Rfa93xsRg==}
    engines: {node: '>= 0.4'}

  graceful-fs@4.2.11:
    resolution: {integrity: sha512-RbJ5/jmFcNNCcDV5o9eTnBLJ/HszWV0P73bc+Ff4nS/rJj+YaS6IGyiOL0VoBYX+l1Wrl3k63h/KrH+nhJ0XvQ==}

  gunzip-maybe@1.4.2:
    resolution: {integrity: sha512-4haO1M4mLO91PW57BMsDFf75UmwoRX0GkdD+Faw+Lr+r/OZrOCS0pIBwOL1xCKQqnQzbNFGgK2V2CpBUPeFNTw==}
    hasBin: true

  hamt-sharding@3.0.6:
    resolution: {integrity: sha512-nZeamxfymIWLpVcAN0CRrb7uVq3hCOGj9IcL6NMA6VVCVWqj+h9Jo/SmaWuS92AEDf1thmHsM5D5c70hM3j2Tg==}

  has-flag@4.0.0:
    resolution: {integrity: sha512-EykJT/Q1KjTWctppgIAgfSO0tKVuZUjhgMr17kqTumMl6Afv3EISleU7qZUzoXDFTAHTDC4NOoG/ZxU3EvlMPQ==}
    engines: {node: '>=8'}

  has-symbols@1.1.0:
    resolution: {integrity: sha512-1cDNdwJ2Jaohmb3sg4OmKaMBwuC48sYni5HUw2DvsC8LjGTLK9h+eb1X6RyuOHe4hT0ULCW68iomhjUoKUqlPQ==}
    engines: {node: '>= 0.4'}

  has-tostringtag@1.0.2:
    resolution: {integrity: sha512-NqADB8VjPFLM2V0VvHUewwwsw0ZWBaIdgo+ieHtK3hasLz4qeCRjYcqfB6AQrBggRKppKF8L52/VqdVsO47Dlw==}
    engines: {node: '>= 0.4'}

  hasown@2.0.2:
    resolution: {integrity: sha512-0hJU9SCPvmMzIBdZFqNPXWa6dqh7WdH0cII9y+CyS8rG3nL48Bclra9HmKhVVUHyPWNH5Y7xDwAB7bfgSjkUMQ==}
    engines: {node: '>= 0.4'}

  hast-util-to-html@9.0.5:
    resolution: {integrity: sha512-OguPdidb+fbHQSU4Q4ZiLKnzWo8Wwsf5bZfbvu7//a9oTYoqD/fWpe96NuHkoS9h0ccGOTe0C4NGXdtS0iObOw==}

  hast-util-to-jsx-runtime@2.3.6:
    resolution: {integrity: sha512-zl6s8LwNyo1P9uw+XJGvZtdFF1GdAkOg8ujOw+4Pyb76874fLps4ueHXDhXWdk6YHQ6OgUtinliG7RsYvCbbBg==}

  hast-util-whitespace@3.0.0:
    resolution: {integrity: sha512-88JUN06ipLwsnv+dVn+OIYOvAuvBMy/Qoi6O7mQHxdPXpjy+Cd6xRkWwux7DKO+4sYILtLBRIKgsdpS2gQc7qw==}

  hoist-non-react-statics@3.3.2:
    resolution: {integrity: sha512-/gGivxi8JPKWNm/W0jSmzcMPpfpPLc3dY/6GxhX2hQ9iGj3aDfklV4ET7NjKpSinLpJ5vafa9iiGIEZg10SfBw==}

  hosted-git-info@6.1.3:
    resolution: {integrity: sha512-HVJyzUrLIL1c0QmviVh5E8VGyUS7xCFPS6yydaVd1UegW+ibV/CohqTH9MkOLDp5o+rb82DMo77PTuc9F/8GKw==}
    engines: {node: ^14.17.0 || ^16.13.0 || >=18.0.0}

  html-encoding-sniffer@4.0.0:
    resolution: {integrity: sha512-Y22oTqIU4uuPgEemfz7NDJz6OeKf12Lsu+QC+s3BVpda64lTiMYCyGwg5ki4vFxkMwQdeZDl2adZoqUgdFuTgQ==}
    engines: {node: '>=18'}

  html-escaper@2.0.2:
    resolution: {integrity: sha512-H2iMtd0I4Mt5eYiapRdIDjp+XzelXQ0tFE4JS7YFwFevXXMmOp9myNrUvCg0D6ws8iqkRPBfKHgbwig1SmlLfg==}

  html-url-attributes@3.0.1:
    resolution: {integrity: sha512-ol6UPyBWqsrO6EJySPz2O7ZSr856WDrEzM5zMqp+FJJLGMW35cLYmmZnl0vztAZxRUoNZJFTCohfjuIJ8I4QBQ==}

  html-void-elements@3.0.0:
    resolution: {integrity: sha512-bEqo66MRXsUGxWHV5IP0PUiAWwoEjba4VCzg0LjFJBpchPaTfyfCKTG6bc5F8ucKec3q5y6qOdGyYTSBEvhCrg==}

  html@1.0.0:
    resolution: {integrity: sha512-lw/7YsdKiP3kk5PnR1INY17iJuzdAtJewxr14ozKJWbbR97znovZ0mh+WEMZ8rjc3lgTK+ID/htTjuyGKB52Kw==}
    hasBin: true

  http-errors@2.0.0:
    resolution: {integrity: sha512-FtwrG/euBzaEjYeRqOgly7G0qviiXoJWnvEH2Z1plBdXgbyjv34pHTSb9zoeHMyDy33+DWy5Wt9Wo+TURtOYSQ==}
    engines: {node: '>= 0.8'}

  http-proxy-agent@7.0.2:
    resolution: {integrity: sha512-T1gkAiYYDWYx3V5Bmyu7HcfcvL7mUrTWiM6yOfa3PIphViJ/gFPbvidQ+veqSOHci/PxBcDabeUNCzpOODJZig==}
    engines: {node: '>= 14'}

  https-proxy-agent@7.0.6:
    resolution: {integrity: sha512-vK9P5/iUfdl95AI+JVyUuIcVtd4ofvtrOr3HNtM2yxC9bnMbEdp3x01OhQNnjb8IJYi38VlTE3mBXwcfvywuSw==}
    engines: {node: '>= 14'}

  humanize-ms@1.2.1:
    resolution: {integrity: sha512-Fl70vYtsAFb/C06PTS9dZBo7ihau+Tu/DNCk/OyHhea07S+aeMWpFFkUaXRa8fI+ScZbEI8dfSxwY7gxZ9SAVQ==}

  iconv-lite@0.4.24:
    resolution: {integrity: sha512-v3MXnZAcvnywkTUEZomIActle7RXXeedOR31wwl7VlyoXO4Qi9arvSenNQWne1TcRwhCL1HwLI21bEqdpj8/rA==}
    engines: {node: '>=0.10.0'}

  iconv-lite@0.6.3:
    resolution: {integrity: sha512-4fCk79wshMdzMp2rH06qWrJE4iolqLhCUH+OiuIgU++RB0+94NlDL81atO7GX55uUKueo0txHNtvEyI6D7WdMw==}
    engines: {node: '>=0.10.0'}

  idb@8.0.2:
    resolution: {integrity: sha512-CX70rYhx7GDDQzwwQMDwF6kDRQi5vVs6khHUumDrMecBylKkwvZ8HWvKV08AGb7VbpoGCWUQ4aHzNDgoUiOIUg==}

  ieee754@1.2.1:
    resolution: {integrity: sha512-dcyqhDvX1C46lXZcVqCpK+FtMRQVdIMN6/Df5js2zouUsqG7I6sFxitIC+7KYK29KdXOLHdu9zL4sFnoVQnqaA==}

  import-fresh@3.3.1:
    resolution: {integrity: sha512-TR3KfrTZTYLPB6jUjfx6MF9WcWrHL9su5TObK4ZkYgBdWKPOFoSoQIdEuTuR82pmtxH2spWG9h6etwfr1pLBqQ==}
    engines: {node: '>=6'}

  indent-string@4.0.0:
    resolution: {integrity: sha512-EdDDZu4A2OyIK7Lr/2zG+w5jmbuk1DVBnEwREQvBzspBJkCEbRa8GxU1lghYcaGJCnRWibjDXlq779X1/y5xwg==}
    engines: {node: '>=8'}

  inherits@2.0.4:
    resolution: {integrity: sha512-k/vGaX4/Yla3WzyMCvTQOXYeIHvqOKtnqBduzTHpzpQZzAskKMhZ2K+EnBiSM9zGSoIFeMpXKxa4dYeZIQqewQ==}

  ini@1.3.8:
    resolution: {integrity: sha512-JV/yugV2uzW5iMRSiZAyDtQd+nxtUnjeLt0acNdw98kKLrvuRVyB80tsREOE7yvGVgalhZ6RNXCmEHkUKBKxew==}

  inline-style-parser@0.2.4:
    resolution: {integrity: sha512-0aO8FkhNZlj/ZIbNi7Lxxr12obT7cL1moPfE4tg1LkX7LlLfC6DeX4l2ZEud1ukP9jNQyNnfzQVqwbwmAATY4Q==}

  interface-blockstore@5.3.1:
    resolution: {integrity: sha512-nhgrQnz6yUQEqxTFLhlOBurQOy5lWlwCpgFmZ3GTObTVTQS9RZjK/JTozY6ty9uz2lZs7VFJSqwjWAltorJ4Vw==}

  interface-store@6.0.2:
    resolution: {integrity: sha512-KSFCXtBlNoG0hzwNa0RmhHtrdhzexp+S+UY2s0rWTBJyfdEIgn6i6Zl9otVqrcFYbYrneBT7hbmHQ8gE0C3umA==}

  intersection-observer@0.10.0:
    resolution: {integrity: sha512-fn4bQ0Xq8FTej09YC/jqKZwtijpvARlRp6wxL5WTA6yPe2YWSJ5RJh7Nm79rK2qB0wr6iDQzH60XGq5V/7u8YQ==}

  ipaddr.js@1.9.1:
    resolution: {integrity: sha512-0KI/607xoxSToH7GjN1FfSbLoU0+btTicjsQSWQlh/hZykN8KpmMf7uYwPW3R+akZ6R/w18ZlXSHBYXiYUPO3g==}
    engines: {node: '>= 0.10'}

  ipfs-unixfs-exporter@13.6.1:
    resolution: {integrity: sha512-pYPI4oBTWao2//sFzAL0pURyojn79q/u5BuK6L5/nVbVUQVw6DcVP5uB1ySdWlTM2H+0Zlhp9+OL9aJBRIICpg==}

  ipfs-unixfs@11.2.0:
    resolution: {integrity: sha512-J8FN1qM5nfrDo8sQKQwfj0+brTg1uBfZK2vY9hxci33lcl3BFrsELS9+1+4q/8tO1ASKfxZO8W3Pi2O4sVX2Lg==}

  is-alphabetical@2.0.1:
    resolution: {integrity: sha512-FWyyY60MeTNyeSRpkM2Iry0G9hpr7/9kD40mD/cGQEuilcZYS4okz8SN2Q6rLCJ8gbCt6fN+rC+6tMGS99LaxQ==}

  is-alphanumerical@2.0.1:
    resolution: {integrity: sha512-hmbYhX/9MUMF5uh7tOXyK/n0ZvWpad5caBA17GsC6vyuCqaWliRG5K1qS9inmUhEMaOBIW7/whAnSwveW/LtZw==}

  is-arrayish@0.2.1:
    resolution: {integrity: sha512-zz06S8t0ozoDXMG+ube26zeCTNXcKIPJZJi8hBrF4idCLms4CG9QtK7qBl1boi5ODzFpjswb5JPmHCbMpjaYzg==}

  is-core-module@2.16.1:
    resolution: {integrity: sha512-UfoeMA6fIJ8wTYFEUjelnaGI67v6+N7qXJEvQuIGa99l4xsCruSYOVSQ0uPANn4dAzm8lkYPaKLrrijLq7x23w==}
    engines: {node: '>= 0.4'}

  is-decimal@2.0.1:
    resolution: {integrity: sha512-AAB9hiomQs5DXWcRB1rqsxGUstbRroFOPPVAomNk/3XHR5JyEZChOyTWe2oayKnsSsr/kcGqF+z6yuH6HHpN0A==}

  is-deflate@1.0.0:
    resolution: {integrity: sha512-YDoFpuZWu1VRXlsnlYMzKyVRITXj7Ej/V9gXQ2/pAe7X1J7M/RNOqaIYi6qUn+B7nGyB9pDXrv02dsB58d2ZAQ==}

  is-fullwidth-code-point@3.0.0:
    resolution: {integrity: sha512-zymm5+u+sCsSWyD9qNaejV3DFvhCKclKdizYaJUuHA83RLjb7nSuGnddCHGv0hk+KY7BMAlsWeK4Ueg6EV6XQg==}
    engines: {node: '>=8'}

  is-gzip@1.0.0:
    resolution: {integrity: sha512-rcfALRIb1YewtnksfRIHGcIY93QnK8BIQ/2c9yDYcG/Y6+vRoJuTWBmmSEbyLLYtXm7q35pHOHbZFQBaLrhlWQ==}
    engines: {node: '>=0.10.0'}

  is-hexadecimal@2.0.1:
    resolution: {integrity: sha512-DgZQp241c8oO6cA1SbTEWiXeoxV42vlcJxgH+B3hi1AiqqKruZR3ZGF8In3fj4+/y/7rHvlOZLZtgJ/4ttYGZg==}

  is-network-error@1.1.0:
    resolution: {integrity: sha512-tUdRRAnhT+OtCZR/LxZelH/C7QtjtFrTu5tXCA8pl55eTUElUHT+GPYV8MBMBvea/j+NxQqVt3LbWMRir7Gx9g==}
    engines: {node: '>=16'}

  is-plain-obj@4.1.0:
    resolution: {integrity: sha512-+Pgi+vMuUNkJyExiMBt5IlFoMyKnr5zhJ4Uspz58WOhBF5QoIZkFyNHIbBAtHwzVAgk5RtndVNsDRN61/mmDqg==}
    engines: {node: '>=12'}

  is-potential-custom-element-name@1.0.1:
    resolution: {integrity: sha512-bCYeRA2rVibKZd+s2625gGnGF/t7DSqDs4dP7CrLA1m7jKWz6pps0LpYLJN8Q64HtmPKJ1hrN3nzPNKFEKOUiQ==}

  isarray@1.0.0:
    resolution: {integrity: sha512-VLghIWNM6ELQzo7zwmcg0NmTVyWKYjvIeM83yjp0wRDTmUnrM678fQbcKBo6n2CJEF0szoG//ytg+TKla89ALQ==}

  isbot@5.1.22:
    resolution: {integrity: sha512-RqCFY3cJy3c2y1I+rMn81cfzAR4XJwfPBC+M8kffUjbPzxApzyyv7Tbm1C/gXXq2dSCuD238pKFEWlQMTWsTFw==}
    engines: {node: '>=18'}

  isexe@2.0.0:
    resolution: {integrity: sha512-RHxMLp9lnKHGHRng9QFhRCMbYAcVpn69smSGcq3f36xjgVVWThj4qqLbTLlq7Ssj8B+fIQ1EuCEGI2lKsyQeIw==}

  istanbul-lib-coverage@3.2.2:
    resolution: {integrity: sha512-O8dpsF+r0WV/8MNRKfnmrtCWhuKjxrq2w+jpzBL5UZKTi2LeVWnWOmWRxFlesJONmc+wLAGvKQZEOanko0LFTg==}
    engines: {node: '>=8'}

  istanbul-lib-report@3.0.1:
    resolution: {integrity: sha512-GCfE1mtsHGOELCU8e/Z7YWzpmybrx/+dSTfLrvY8qRmaY6zXTKWn6WQIjaAFw069icm6GVMNkgu0NzI4iPZUNw==}
    engines: {node: '>=10'}

  istanbul-lib-source-maps@5.0.6:
    resolution: {integrity: sha512-yg2d+Em4KizZC5niWhQaIomgf5WlL4vOOjZ5xGCmF8SnPE/mDWWXgvRExdcpCgh9lLRRa1/fSYp2ymmbJ1pI+A==}
    engines: {node: '>=10'}

  istanbul-reports@3.1.7:
    resolution: {integrity: sha512-BewmUXImeuRk2YY0PVbxgKAysvhRPUQE0h5QRM++nVWyubKGV0l8qQ5op8+B2DOmwSe63Jivj0BjkPQVf8fP5g==}
    engines: {node: '>=8'}

  it-filter@3.1.1:
    resolution: {integrity: sha512-TOXmVuaSkxlLp2hXKoMTra0WMZMKVFxE3vSsbIA+PbADNCBAHhjJ/lM31vBOUTddHMO34Ku++vU8T9PLlBxQtg==}

  it-last@3.0.6:
    resolution: {integrity: sha512-M4/get95O85u2vWvWQinF8SJUc/RPC5bWTveBTYXvlP2q5TF9Y+QhT3nz+CRCyS2YEc66VJkyl/da6WrJ0wKhw==}

  it-map@3.1.1:
    resolution: {integrity: sha512-9bCSwKD1yN1wCOgJ9UOl+46NQtdatosPWzxxUk2NdTLwRPXLh+L7iwCC9QKsbgM60RQxT/nH8bKMqm3H/o8IHQ==}

  it-merge@3.0.5:
    resolution: {integrity: sha512-2l7+mPf85pyRF5pqi0dKcA54E5Jm/2FyY5GsOaN51Ta0ipC7YZ3szuAsH8wOoB6eKY4XsU4k2X+mzPmFBMayEA==}

  it-parallel@3.0.8:
    resolution: {integrity: sha512-URLhs6eG4Hdr4OdvgBBPDzOjBeSSmI+Kqex2rv/aAyYClME26RYHirLVhZsZP5M+ZP6M34iRlXk8Wlqtezuqpg==}

  it-peekable@3.0.5:
    resolution: {integrity: sha512-JWQOGMt6rKiPcY30zUVMR4g6YxkpueTwHVE7CMs/aGqCf4OydM6w+7ZM3PvmO1e0TocjuR4aL8xyZWR46cTqCQ==}

  it-pipe@3.0.1:
    resolution: {integrity: sha512-sIoNrQl1qSRg2seYSBH/3QxWhJFn9PKYvOf/bHdtCBF0bnghey44VyASsWzn5dAx0DCDDABq1hZIuzKmtBZmKA==}
    engines: {node: '>=16.0.0', npm: '>=7.0.0'}

  it-pushable@3.2.3:
    resolution: {integrity: sha512-gzYnXYK8Y5t5b/BnJUr7glfQLO4U5vyb05gPx/TyTw+4Bv1zM9gFk4YsOrnulWefMewlphCjKkakFvj1y99Tcg==}

  it-stream-types@2.0.2:
    resolution: {integrity: sha512-Rz/DEZ6Byn/r9+/SBCuJhpPATDF9D+dz5pbgSUyBsCDtza6wtNATrz/jz1gDyNanC3XdLboriHnOC925bZRBww==}

  jackspeak@3.4.3:
    resolution: {integrity: sha512-OGlZQpz2yfahA/Rd1Y8Cd9SIEsqvXkLVoSw/cgwhnhFMDbsQFeZYoJJ7bIZBS9BcamUW96asq/npPWugM+RQBw==}

  jiti@2.4.2:
    resolution: {integrity: sha512-rg9zJN+G4n2nfJl5MW3BMygZX56zKPNVEYYqq7adpmMh4Jn2QNEwhvQlFy6jPVdcod7txZtKHWnyZiA3a0zP7A==}
    hasBin: true

  js-beautify@1.15.3:
    resolution: {integrity: sha512-rKKGuyTxGNlyN4EQKWzNndzXpi0bOl8Gl8YQAW1as/oMz0XhD6sHJO1hTvoBDOSzKuJb9WkwoAb34FfdkKMv2A==}
    engines: {node: '>=14'}
    hasBin: true

  js-cookie@3.0.5:
    resolution: {integrity: sha512-cEiJEAEoIbWfCZYKWhVwFuvPX1gETRYPw6LlaTKoxD3s2AkXzkCjnp6h0V77ozyqj0jakteJ4YqDJT830+lVGw==}
    engines: {node: '>=14'}

  js-tokens@4.0.0:
    resolution: {integrity: sha512-RdJUflcE3cUzKiMqQgsCu06FPu9UdIJO0beYbPhHN4k6apgJtifcoCtT9bcxOpYBtpD2kCM6Sbzg4CausW/PKQ==}

  jsdom@26.0.0:
    resolution: {integrity: sha512-BZYDGVAIriBWTpIxYzrXjv3E/4u8+/pSG5bQdIYCbNCGOvsPkDQfTVLAIXAf9ETdCpduCVTkDe2NNZ8NIwUVzw==}
    engines: {node: '>=18'}
    peerDependencies:
      canvas: ^3.0.0
    peerDependenciesMeta:
      canvas:
        optional: true

  jsesc@3.0.2:
    resolution: {integrity: sha512-xKqzzWXDttJuOcawBt4KnKHHIf5oQ/Cxax+0PWFG+DFDgHNAdi+TXECADI+RYiFUMmx8792xsMbbgXj4CwnP4g==}
    engines: {node: '>=6'}
    hasBin: true

  json-parse-even-better-errors@2.3.1:
    resolution: {integrity: sha512-xyFwyhro/JEof6Ghe2iz2NcXoj2sloNsWr/XsERDK/oiPCfaNhl5ONfp+jQdAZRQQ0IJWNzH9zIZF7li91kh2w==}

  json-parse-even-better-errors@3.0.2:
    resolution: {integrity: sha512-fi0NG4bPjCHunUJffmLd0gxssIgkNmArMvis4iNah6Owg1MCJjWhEcDLmsK6iGkJq3tHwbDkTlce70/tmXN4cQ==}
    engines: {node: ^14.17.0 || ^16.13.0 || >=18.0.0}

  json5@2.2.3:
    resolution: {integrity: sha512-XmOWe7eyHYH14cLdVPoyg+GOH3rYX++KpzrylJwSW98t3Nk+U8XOl8FWKOgwtzdb8lXGf6zYwDUzeHMWfxasyg==}
    engines: {node: '>=6'}
    hasBin: true

  jsonfile@6.1.0:
    resolution: {integrity: sha512-5dgndWOriYSm5cnYaJNhalLNDKOqFwyDB/rr1E9ZsGciGvKPs8R2xYGCacuf3z6K1YKDz182fd+fY3cn3pMqXQ==}

  lightningcss-darwin-arm64@1.29.1:
    resolution: {integrity: sha512-HtR5XJ5A0lvCqYAoSv2QdZZyoHNttBpa5EP9aNuzBQeKGfbyH5+UipLWvVzpP4Uml5ej4BYs5I9Lco9u1fECqw==}
    engines: {node: '>= 12.0.0'}
    cpu: [arm64]
    os: [darwin]

  lightningcss-darwin-x64@1.29.1:
    resolution: {integrity: sha512-k33G9IzKUpHy/J/3+9MCO4e+PzaFblsgBjSGlpAaFikeBFm8B/CkO3cKU9oI4g+fjS2KlkLM/Bza9K/aw8wsNA==}
    engines: {node: '>= 12.0.0'}
    cpu: [x64]
    os: [darwin]

  lightningcss-freebsd-x64@1.29.1:
    resolution: {integrity: sha512-0SUW22fv/8kln2LnIdOCmSuXnxgxVC276W5KLTwoehiO0hxkacBxjHOL5EtHD8BAXg2BvuhsJPmVMasvby3LiQ==}
    engines: {node: '>= 12.0.0'}
    cpu: [x64]
    os: [freebsd]

  lightningcss-linux-arm-gnueabihf@1.29.1:
    resolution: {integrity: sha512-sD32pFvlR0kDlqsOZmYqH/68SqUMPNj+0pucGxToXZi4XZgZmqeX/NkxNKCPsswAXU3UeYgDSpGhu05eAufjDg==}
    engines: {node: '>= 12.0.0'}
    cpu: [arm]
    os: [linux]

  lightningcss-linux-arm64-gnu@1.29.1:
    resolution: {integrity: sha512-0+vClRIZ6mmJl/dxGuRsE197o1HDEeeRk6nzycSy2GofC2JsY4ifCRnvUWf/CUBQmlrvMzt6SMQNMSEu22csWQ==}
    engines: {node: '>= 12.0.0'}
    cpu: [arm64]
    os: [linux]

  lightningcss-linux-arm64-musl@1.29.1:
    resolution: {integrity: sha512-UKMFrG4rL/uHNgelBsDwJcBqVpzNJbzsKkbI3Ja5fg00sgQnHw/VrzUTEc4jhZ+AN2BvQYz/tkHu4vt1kLuJyw==}
    engines: {node: '>= 12.0.0'}
    cpu: [arm64]
    os: [linux]

  lightningcss-linux-x64-gnu@1.29.1:
    resolution: {integrity: sha512-u1S+xdODy/eEtjADqirA774y3jLcm8RPtYztwReEXoZKdzgsHYPl0s5V52Tst+GKzqjebkULT86XMSxejzfISw==}
    engines: {node: '>= 12.0.0'}
    cpu: [x64]
    os: [linux]

  lightningcss-linux-x64-musl@1.29.1:
    resolution: {integrity: sha512-L0Tx0DtaNUTzXv0lbGCLB/c/qEADanHbu4QdcNOXLIe1i8i22rZRpbT3gpWYsCh9aSL9zFujY/WmEXIatWvXbw==}
    engines: {node: '>= 12.0.0'}
    cpu: [x64]
    os: [linux]

  lightningcss-win32-arm64-msvc@1.29.1:
    resolution: {integrity: sha512-QoOVnkIEFfbW4xPi+dpdft/zAKmgLgsRHfJalEPYuJDOWf7cLQzYg0DEh8/sn737FaeMJxHZRc1oBreiwZCjog==}
    engines: {node: '>= 12.0.0'}
    cpu: [arm64]
    os: [win32]

  lightningcss-win32-x64-msvc@1.29.1:
    resolution: {integrity: sha512-NygcbThNBe4JElP+olyTI/doBNGJvLs3bFCRPdvuCcxZCcCZ71B858IHpdm7L1btZex0FvCmM17FK98Y9MRy1Q==}
    engines: {node: '>= 12.0.0'}
    cpu: [x64]
    os: [win32]

  lightningcss@1.29.1:
    resolution: {integrity: sha512-FmGoeD4S05ewj+AkhTY+D+myDvXI6eL27FjHIjoyUkO/uw7WZD1fBVs0QxeYWa7E17CUHJaYX/RUGISCtcrG4Q==}
    engines: {node: '>= 12.0.0'}

  lines-and-columns@1.2.4:
    resolution: {integrity: sha512-7ylylesZQ/PV29jhEDl3Ufjo6ZX7gCqJr5F7PKrqc93v7fzSymt1BpwEU8nAUXs8qzzvqhbjhK5QZg6Mt/HkBg==}

  lodash.castarray@4.4.0:
    resolution: {integrity: sha512-aVx8ztPv7/2ULbArGJ2Y42bG1mEQ5mGjpdvrbJcJFU3TbYybe+QlLS4pst9zV52ymy2in1KpFPiZnAOATxD4+Q==}

  lodash.isplainobject@4.0.6:
    resolution: {integrity: sha512-oSXzaWypCMHkPC3NvBEaPHf0KsA5mvPrOPgQWDsbg8n7orZ290M0BmC/jgRZ4vcJ6DTAhjrsSYgdsW/F+MFOBA==}

  lodash.merge@4.6.2:
    resolution: {integrity: sha512-0KpjqXRVvrYyCsX1swR/XTK0va6VQkQM6MNo7PqW77ByjAhoARA8EfrP1N4+KlKj8YS0ZUCtRT/YUuhyYDujIQ==}

  lodash@4.17.21:
    resolution: {integrity: sha512-v2kDEe57lecTulaDIuNTPy3Ry4gLGJ6Z1O3vE1krgXZNrsQ+LFTGHVxVjcXPs17LhbZVGedAJv8XZ1tvj5FvSg==}

  long@5.3.1:
    resolution: {integrity: sha512-ka87Jz3gcx/I7Hal94xaN2tZEOPoUOEVftkQqZx2EeQRN7LGdfLlI3FvZ+7WDplm+vK2Urx9ULrvSowtdCieng==}

  longest-streak@3.1.0:
    resolution: {integrity: sha512-9Ri+o0JYgehTaVBBDoMqIl8GXtbWg711O3srftcHhZ0dqnETqLaoIK0x17fUw9rFSlK/0NlsKe0Ahhyl5pXE2g==}

  loose-envify@1.4.0:
    resolution: {integrity: sha512-lyuxPGr/Wfhrlem2CL/UcnUc1zcqKAImBDzukY7Y5F/yQiNdko6+fRLevlw1HgMySw7f611UIY408EtxRSoK3Q==}
    hasBin: true

  loupe@3.1.3:
    resolution: {integrity: sha512-kkIp7XSkP78ZxJEsSxW3712C6teJVoeHHwgo9zJ380de7IYyJ2ISlxojcH2pC5OFLewESmnRi/+XCDIEEVyoug==}

  lru-cache@10.4.3:
    resolution: {integrity: sha512-JNAzZcXrCt42VGLuYz0zfAzDfAvJWW6AfYlDBQyDV5DClI2m5sAmK+OIO7s59XfsRsWHp02jAJrRadPRGTt6SQ==}

  lru-cache@5.1.1:
    resolution: {integrity: sha512-KpNARQA3Iwv+jTA0utUVVbrh+Jlrr1Fv0e56GGzAFOXN7dk/FviaDW8LHmK52DlcH4WP2n6gI8vN1aesBFgo9w==}

  lru-cache@7.18.3:
    resolution: {integrity: sha512-jumlc0BIUrS3qJGgIkWZsyfAM7NCWiBcCDhnd+3NNM5KbBmLTgHVfWBcg6W+rLUsIpzpERPsvwUP7CckAQSOoA==}
    engines: {node: '>=12'}

  lz-string@1.5.0:
    resolution: {integrity: sha512-h5bgJWpxJNswbU7qCrV0tIKQCaS3blPDrqKWx+QxzuzL1zGUzij9XCWLrSLsJPu5t+eWA/ycetzYAO5IOMcWAQ==}
    hasBin: true

  magic-string@0.30.17:
    resolution: {integrity: sha512-sNPKHvyjVf7gyjwS4xGTaW/mCnF8wnjtifKBEhxfZ7E/S8tQ0rssrwGNn6q8JH/ohItJfSQp9mBtQYuTlH5QnA==}

  magicast@0.3.5:
    resolution: {integrity: sha512-L0WhttDl+2BOsybvEOLK7fW3UA0OQ0IQ2d6Zl2x/a6vVRs3bAY0ECOSHHeL5jD+SbOpOCUEi0y1DgHEn9Qn1AQ==}

  make-dir@4.0.0:
    resolution: {integrity: sha512-hXdUTZYIVOt1Ex//jAQi+wTZZpUpwBj/0QsOzqegb3rGMMeJiSEu5xLHnYfBrRV4RH2+OCSOO95Is/7x1WJ4bw==}
    engines: {node: '>=10'}

  math-intrinsics@1.1.0:
    resolution: {integrity: sha512-/IXtbwEk5HTPyEwyKX6hGkYXxM9nbj64B+ilVJnC/R6B0pH5G4V3b0pVbL7DBj4tkhBAppbQUlf6F6Xl9LHu1g==}
    engines: {node: '>= 0.4'}

  mdast-util-from-markdown@2.0.2:
    resolution: {integrity: sha512-uZhTV/8NBuw0WHkPTrCqDOl0zVe1BIng5ZtHoDk49ME1qqcjYmmLmOf0gELgcRMxN4w2iuIeVso5/6QymSrgmA==}

  mdast-util-mdx-expression@2.0.1:
    resolution: {integrity: sha512-J6f+9hUp+ldTZqKRSg7Vw5V6MqjATc+3E4gf3CFNcuZNWD8XdyI6zQ8GqH7f8169MM6P7hMBRDVGnn7oHB9kXQ==}

  mdast-util-mdx-jsx@3.2.0:
    resolution: {integrity: sha512-lj/z8v0r6ZtsN/cGNNtemmmfoLAFZnjMbNyLzBafjzikOM+glrjNHPlf6lQDOTccj9n5b0PPihEBbhneMyGs1Q==}

  mdast-util-mdxjs-esm@2.0.1:
    resolution: {integrity: sha512-EcmOpxsZ96CvlP03NghtH1EsLtr0n9Tm4lPUJUBccV9RwUOneqSycg19n5HGzCf+10LozMRSObtVr3ee1WoHtg==}

  mdast-util-phrasing@4.1.0:
    resolution: {integrity: sha512-TqICwyvJJpBwvGAMZjj4J2n0X8QWp21b9l0o7eXyVJ25YNWYbJDVIyD1bZXE6WtV6RmKJVYmQAKWa0zWOABz2w==}

  mdast-util-to-hast@13.2.0:
    resolution: {integrity: sha512-QGYKEuUsYT9ykKBCMOEDLsU5JRObWQusAolFMeko/tYPufNkRffBAQjIE+99jbA87xv6FgmjLtwjh9wBWajwAA==}

  mdast-util-to-markdown@2.1.2:
    resolution: {integrity: sha512-xj68wMTvGXVOKonmog6LwyJKrYXZPvlwabaryTjLh9LuvovB/KAH+kvi8Gjj+7rJjsFi23nkUxRQv1KqSroMqA==}

  mdast-util-to-string@4.0.0:
    resolution: {integrity: sha512-0H44vDimn51F0YwvxSJSm0eCDOJTRlmN0R1yBh4HLj9wiV1Dn0QoXGbvFAWj2hSItVTlCmBF1hqKlIyUBVFLPg==}

  media-typer@0.3.0:
    resolution: {integrity: sha512-dq+qelQ9akHpcOl/gUVRTxVIOkAJ1wR3QAvb4RsVjS8oVoFjDGTc679wJYmUmknUF5HwMLOgb5O+a3KxfWapPQ==}
    engines: {node: '>= 0.6'}

  memoize-one@6.0.0:
    resolution: {integrity: sha512-rkpe71W0N0c0Xz6QD0eJETuWAJGnJ9afsl1srmwPrI+yBCkge5EycXXbYRyvL29zZVUWQCY7InPRCv3GDXuZNw==}

  merge-descriptors@1.0.3:
    resolution: {integrity: sha512-gaNvAS7TZ897/rVaZ0nMtAyxNyi/pdbjbAwUpFQpN70GqnVfOiXpeUUMKRBmzXaSQ8DdTX4/0ms62r2K+hE6mQ==}

  methods@1.1.2:
    resolution: {integrity: sha512-iclAHeNqNm68zFtnZ0e+1L2yUIdvzNoauKU4WBA3VvH/vPFieF7qfRlwUZU+DA9P9bPXIS90ulxoUoCH23sV2w==}
    engines: {node: '>= 0.6'}

  micromark-core-commonmark@2.0.3:
    resolution: {integrity: sha512-RDBrHEMSxVFLg6xvnXmb1Ayr2WzLAWjeSATAoxwKYJV94TeNavgoIdA0a9ytzDSVzBy2YKFK+emCPOEibLeCrg==}

  micromark-factory-destination@2.0.1:
    resolution: {integrity: sha512-Xe6rDdJlkmbFRExpTOmRj9N3MaWmbAgdpSrBQvCFqhezUn4AHqJHbaEnfbVYYiexVSs//tqOdY/DxhjdCiJnIA==}

  micromark-factory-label@2.0.1:
    resolution: {integrity: sha512-VFMekyQExqIW7xIChcXn4ok29YE3rnuyveW3wZQWWqF4Nv9Wk5rgJ99KzPvHjkmPXF93FXIbBp6YdW3t71/7Vg==}

  micromark-factory-space@2.0.1:
    resolution: {integrity: sha512-zRkxjtBxxLd2Sc0d+fbnEunsTj46SWXgXciZmHq0kDYGnck/ZSGj9/wULTV95uoeYiK5hRXP2mJ98Uo4cq/LQg==}

  micromark-factory-title@2.0.1:
    resolution: {integrity: sha512-5bZ+3CjhAd9eChYTHsjy6TGxpOFSKgKKJPJxr293jTbfry2KDoWkhBb6TcPVB4NmzaPhMs1Frm9AZH7OD4Cjzw==}

  micromark-factory-whitespace@2.0.1:
    resolution: {integrity: sha512-Ob0nuZ3PKt/n0hORHyvoD9uZhr+Za8sFoP+OnMcnWK5lngSzALgQYKMr9RJVOWLqQYuyn6ulqGWSXdwf6F80lQ==}

  micromark-util-character@2.1.1:
    resolution: {integrity: sha512-wv8tdUTJ3thSFFFJKtpYKOYiGP2+v96Hvk4Tu8KpCAsTMs6yi+nVmGh1syvSCsaxz45J6Jbw+9DD6g97+NV67Q==}

  micromark-util-chunked@2.0.1:
    resolution: {integrity: sha512-QUNFEOPELfmvv+4xiNg2sRYeS/P84pTW0TCgP5zc9FpXetHY0ab7SxKyAQCNCc1eK0459uoLI1y5oO5Vc1dbhA==}

  micromark-util-classify-character@2.0.1:
    resolution: {integrity: sha512-K0kHzM6afW/MbeWYWLjoHQv1sgg2Q9EccHEDzSkxiP/EaagNzCm7T/WMKZ3rjMbvIpvBiZgwR3dKMygtA4mG1Q==}

  micromark-util-combine-extensions@2.0.1:
    resolution: {integrity: sha512-OnAnH8Ujmy59JcyZw8JSbK9cGpdVY44NKgSM7E9Eh7DiLS2E9RNQf0dONaGDzEG9yjEl5hcqeIsj4hfRkLH/Bg==}

  micromark-util-decode-numeric-character-reference@2.0.2:
    resolution: {integrity: sha512-ccUbYk6CwVdkmCQMyr64dXz42EfHGkPQlBj5p7YVGzq8I7CtjXZJrubAYezf7Rp+bjPseiROqe7G6foFd+lEuw==}

  micromark-util-decode-string@2.0.1:
    resolution: {integrity: sha512-nDV/77Fj6eH1ynwscYTOsbK7rR//Uj0bZXBwJZRfaLEJ1iGBR6kIfNmlNqaqJf649EP0F3NWNdeJi03elllNUQ==}

  micromark-util-encode@2.0.1:
    resolution: {integrity: sha512-c3cVx2y4KqUnwopcO9b/SCdo2O67LwJJ/UyqGfbigahfegL9myoEFoDYZgkT7f36T0bLrM9hZTAaAyH+PCAXjw==}

  micromark-util-html-tag-name@2.0.1:
    resolution: {integrity: sha512-2cNEiYDhCWKI+Gs9T0Tiysk136SnR13hhO8yW6BGNyhOC4qYFnwF1nKfD3HFAIXA5c45RrIG1ub11GiXeYd1xA==}

  micromark-util-normalize-identifier@2.0.1:
    resolution: {integrity: sha512-sxPqmo70LyARJs0w2UclACPUUEqltCkJ6PhKdMIDuJ3gSf/Q+/GIe3WKl0Ijb/GyH9lOpUkRAO2wp0GVkLvS9Q==}

  micromark-util-resolve-all@2.0.1:
    resolution: {integrity: sha512-VdQyxFWFT2/FGJgwQnJYbe1jjQoNTS4RjglmSjTUlpUMa95Htx9NHeYW4rGDJzbjvCsl9eLjMQwGeElsqmzcHg==}

  micromark-util-sanitize-uri@2.0.1:
    resolution: {integrity: sha512-9N9IomZ/YuGGZZmQec1MbgxtlgougxTodVwDzzEouPKo3qFWvymFHWcnDi2vzV1ff6kas9ucW+o3yzJK9YB1AQ==}

  micromark-util-subtokenize@2.1.0:
    resolution: {integrity: sha512-XQLu552iSctvnEcgXw6+Sx75GflAPNED1qx7eBJ+wydBb2KCbRZe+NwvIEEMM83uml1+2WSXpBAcp9IUCgCYWA==}

  micromark-util-symbol@2.0.1:
    resolution: {integrity: sha512-vs5t8Apaud9N28kgCrRUdEed4UJ+wWNvicHLPxCa9ENlYuAY31M0ETy5y1vA33YoNPDFTghEbnh6efaE8h4x0Q==}

  micromark-util-types@2.0.2:
    resolution: {integrity: sha512-Yw0ECSpJoViF1qTU4DC6NwtC4aWGt1EkzaQB8KPPyCRR8z9TWeV0HbEFGTO+ZY1wB22zmxnJqhPyTpOVCpeHTA==}

  micromark@4.0.2:
    resolution: {integrity: sha512-zpe98Q6kvavpCr1NPVSCMebCKfD7CA2NqZ+rykeNhONIJBpc1tFKt9hucLGwha3jNTNI8lHpctWJWoimVF4PfA==}

  mime-db@1.52.0:
    resolution: {integrity: sha512-sPU4uV7dYlvtWJxwwxHD0PuihVNiE7TyAbQ5SWxDCB9mUYvOgroQOwYQQOKPJ8CIbE+1ETVlOoK1UC2nU3gYvg==}
    engines: {node: '>= 0.6'}

  mime-db@1.53.0:
    resolution: {integrity: sha512-oHlN/w+3MQ3rba9rqFr6V/ypF10LSkdwUysQL7GkXoTgIWeV+tcXGA852TBxH+gsh8UWoyhR1hKcoMJTuWflpg==}
    engines: {node: '>= 0.6'}

  mime-types@2.1.35:
    resolution: {integrity: sha512-ZDY+bPm5zTTF+YpCrAU9nK0UgICYPT0QtT1NZWFv4s++TNkcgVaT0g6+4R2uI4MjQjzysHB1zxuWL50hzaeXiw==}
    engines: {node: '>= 0.6'}

  mime@1.6.0:
    resolution: {integrity: sha512-x0Vn8spI+wuJ1O6S7gnbaQg8Pxh4NNHb7KSINmEWKiPE4RKOplvijn+NkmYmmRgP68mc70j2EbeTFRsrswaQeg==}
    engines: {node: '>=4'}
    hasBin: true

  min-indent@1.0.1:
    resolution: {integrity: sha512-I9jwMn07Sy/IwOj3zVkVik2JTvgpaykDZEigL6Rx6N9LbMywwUSMtxET+7lVoDLLd3O3IXwJwvuuns8UB/HeAg==}
    engines: {node: '>=4'}

  minimatch@9.0.1:
    resolution: {integrity: sha512-0jWhJpD/MdhPXwPuiRkCbfYfSKp2qnn2eOc279qI7f+osl/l+prKSrvhg157zSYvx/1nmgn2NqdT6k2Z7zSH9w==}
    engines: {node: '>=16 || 14 >=14.17'}

  minimatch@9.0.5:
    resolution: {integrity: sha512-G6T0ZX48xgozx7587koeX9Ys2NYy6Gmv//P89sEte9V9whIapMNF4idKxnW2QtCcLiTWlb/wfCabAtAFWhhBow==}
    engines: {node: '>=16 || 14 >=14.17'}

  minipass@7.1.2:
    resolution: {integrity: sha512-qOOzS1cBTWYF4BH8fVePDBOO9iptMnGUEZwNc/cMWnTV2nVLZ7VoNWEPHkYczZA0pdoA7dl6e7FL659nX9S2aw==}
    engines: {node: '>=16 || 14 >=14.17'}

  monaco-editor@0.52.2:
    resolution: {integrity: sha512-GEQWEZmfkOGLdd3XK8ryrfWz3AIP8YymVXiPHEdewrUq7mh0qrKrfHLNCXcbB6sTnMLnOZ3ztSiKcciFUkIJwQ==}

  morgan@1.10.0:
    resolution: {integrity: sha512-AbegBVI4sh6El+1gNwvD5YIck7nSA36weD7xvIxG4in80j/UoK8AEGaWnnz8v1GxonMCltmlNs5ZKbGvl9b1XQ==}
    engines: {node: '>= 0.8.0'}

  motion-dom@12.0.0:
    resolution: {integrity: sha512-CvYd15OeIR6kHgMdonCc1ihsaUG4MYh/wrkz8gZ3hBX/uamyZCXN9S9qJoYF03GqfTt7thTV/dxnHYX4+55vDg==}

  motion-utils@12.0.0:
    resolution: {integrity: sha512-MNFiBKbbqnmvOjkPyOKgHUp3Q6oiokLkI1bEwm5QA28cxMZrv0CbbBGDNmhF6DIXsi1pCQBSs0dX8xjeER1tmA==}

  ms@2.0.0:
    resolution: {integrity: sha512-Tpp60P6IUJDTuOq/5Z8cdskzJujfwqfOTkrwIwj7IRISpnkJnT6SyJ4PCPnGMoFjC9ddhal5KVIYtAt97ix05A==}

  ms@2.1.3:
    resolution: {integrity: sha512-6FlzubTLZG3J2a/NVCAleEhjzq5oxgHyaCU9yYXvcLsvoVaHJq/s5xXI6/XXP6tz7R9xAOtHnSO/tXtF3WRTlA==}

  multiformats@13.3.2:
    resolution: {integrity: sha512-qbB0CQDt3QKfiAzZ5ZYjLFOs+zW43vA4uyM8g27PeEuXZybUOFyjrVdP93HPBHMoglibwfkdVwbzfUq8qGcH6g==}

  murmurhash3js-revisited@3.0.0:
    resolution: {integrity: sha512-/sF3ee6zvScXMb1XFJ8gDsSnY+X8PbOyjIuBhtgis10W2Jx4ZjIhikUCIF9c4gpJxVnQIsPAFrSwTCuAjicP6g==}
    engines: {node: '>=8.0.0'}

  nanoid@3.3.8:
    resolution: {integrity: sha512-WNLf5Sd8oZxOm+TzppcYk8gVOgP+l58xNy58D0nbUnOxOWRWvlcCV4kUF7ltmI6PsrLl/BgKEyS4mqsGChFN0w==}
    engines: {node: ^10 || ^12 || ^13.7 || ^14 || >=15.0.1}
    hasBin: true

  negotiator@0.6.3:
    resolution: {integrity: sha512-+EUsqGPLsM+j/zdChZjsnX51g4XrHFOIXwfnCVPGlQk/k5giakcKsuxCObBRu6DSm9opw/O6slWbJdghQM4bBg==}
    engines: {node: '>= 0.6'}

  negotiator@0.6.4:
    resolution: {integrity: sha512-myRT3DiWPHqho5PrJaIRyaMv2kgYf0mUVgBNOYMuCH5Ki1yEiQaf/ZJuQ62nvpc44wL5WDbTX7yGJi1Neevw8w==}
    engines: {node: '>= 0.6'}

  next-tick@1.1.0:
    resolution: {integrity: sha512-CXdUiJembsNjuToQvxayPZF9Vqht7hewsvy2sOWafLvi2awflj9mOC6bHIg50orX8IJvWKY9wYQ/zB2kogPslQ==}

  node-domexception@1.0.0:
    resolution: {integrity: sha512-/jKZoMpw0F8GRwl4/eLROPA3cfcXtLApP0QzLmUT/HuPCZWyB7IY9ZrMeKw2O/nFIqPQB3PVM9aYm0F312AXDQ==}
    engines: {node: '>=10.5.0'}

  node-fetch@2.7.0:
    resolution: {integrity: sha512-c4FRfUm/dbcWZ7U+1Wq0AwCyFL+3nt2bEw05wfxSz+DWpWsitgmSgYmy2dQdWyKC1694ELPqMs/YzUSNozLt8A==}
    engines: {node: 4.x || >=6.0.0}
    peerDependencies:
      encoding: ^0.1.0
    peerDependenciesMeta:
      encoding:
        optional: true

  node-releases@2.0.19:
    resolution: {integrity: sha512-xxOWJsBKtzAq7DY0J+DTzuz58K8e7sJbdgwkbMWQe8UYB6ekmsQ45q0M/tJDsGaZmbC+l7n57UV8Hl5tHxO9uw==}

  node-sql-parser@3.9.4:
    resolution: {integrity: sha512-U8xa/QBpNz/dc4BERBkMg//XTrBDcj0uIg5YDYPV4ChYgHPEw4JhoT5YWTxQuKBg/3C1kfkTO4MuEYw7fCYHJw==}
    engines: {node: '>=8'}

  nopt@8.1.0:
    resolution: {integrity: sha512-ieGu42u/Qsa4TFktmaKEwM6MQH0pOWnaB3htzh0JRtx84+Mebc0cbZYN5bC+6WTZ4+77xrL9Pn5m7CV6VIkV7A==}
    engines: {node: ^18.17.0 || >=20.5.0}
    hasBin: true

  normalize-package-data@5.0.0:
    resolution: {integrity: sha512-h9iPVIfrVZ9wVYQnxFgtw1ugSvGEMOlyPWWtm8BMJhnwyEL/FLbYbTY3V3PpjI/BUK67n9PEWDu6eHzu1fB15Q==}
    engines: {node: ^14.17.0 || ^16.13.0 || >=18.0.0}

  npm-install-checks@6.3.0:
    resolution: {integrity: sha512-W29RiK/xtpCGqn6f3ixfRYGk+zRyr+Ew9F2E20BfXxT5/euLdA/Nm7fO7OeTGuAmTs30cpgInyJ0cYe708YTZw==}
    engines: {node: ^14.17.0 || ^16.13.0 || >=18.0.0}

  npm-normalize-package-bin@3.0.1:
    resolution: {integrity: sha512-dMxCf+zZ+3zeQZXKxmyuCKlIDPGuv8EF940xbkC4kQVDTtqoh6rJFO+JTKSA6/Rwi0getWmtuy4Itup0AMcaDQ==}
    engines: {node: ^14.17.0 || ^16.13.0 || >=18.0.0}

  npm-package-arg@10.1.0:
    resolution: {integrity: sha512-uFyyCEmgBfZTtrKk/5xDfHp6+MdrqGotX/VoOyEEl3mBwiEE5FlBaePanazJSVMPT7vKepcjYBY2ztg9A3yPIA==}
    engines: {node: ^14.17.0 || ^16.13.0 || >=18.0.0}

  npm-pick-manifest@8.0.2:
    resolution: {integrity: sha512-1dKY+86/AIiq1tkKVD3l0WI+Gd3vkknVGAggsFeBkTvbhMQ1OND/LKkYv4JtXPKUJ8bOTCyLiqEg2P6QNdK+Gg==}
    engines: {node: ^14.17.0 || ^16.13.0 || >=18.0.0}

  nwsapi@2.2.18:
    resolution: {integrity: sha512-p1TRH/edngVEHVbwqWnxUViEmq5znDvyB+Sik5cmuLpGOIfDf/39zLiq3swPF8Vakqn+gvNiOQAZu8djYlQILA==}

  object-assign@4.1.1:
    resolution: {integrity: sha512-rJgTQnkUnH1sFw8yT6VSU3zD3sWmu6sZhIseY8VX+GRu3P6F7Fu+JNDoXfklElbLJSnc3FUQHVe4cU5hj+BcUg==}
    engines: {node: '>=0.10.0'}

  object-inspect@1.13.4:
    resolution: {integrity: sha512-W67iLl4J2EXEGTbfeHCffrjDfitvLANg0UlX3wFUUSTx92KXRFegMHUVgSqE+wvhAbi4WqjGg9czysTV2Epbew==}
    engines: {node: '>= 0.4'}

  on-finished@2.3.0:
    resolution: {integrity: sha512-ikqdkGAAyf/X/gPhXGvfgAytDZtDbr+bkNUJ0N9h5MI/dmdgCs3l6hoHrcUv41sRKew3jIwrp4qQDXiK99Utww==}
    engines: {node: '>= 0.8'}

  on-finished@2.4.1:
    resolution: {integrity: sha512-oVlzkg3ENAhCk2zdv7IJwd/QUD4z2RxRwpkcGY8psCVcCYZNq4wYnVWALHM+brtuJjePWiYF/ClmuDr8Ch5+kg==}
    engines: {node: '>= 0.8'}

  on-headers@1.0.2:
    resolution: {integrity: sha512-pZAE+FJLoyITytdqK0U5s+FIpjN0JP3OzFi/u8Rx+EV5/W+JTWGXG8xFzevE7AjBfDqHv/8vL8qQsIhHnqRkrA==}
    engines: {node: '>= 0.8'}

  once@1.4.0:
    resolution: {integrity: sha512-lNaJgI+2Q5URQBkccEKHTQOPaXdUxnZZElQTZY0MFUAuaEqe1E+Nyvgdz/aIyNi6Z9MzO5dv1H8n58/GELp3+w==}

  oniguruma-parser@0.5.4:
    resolution: {integrity: sha512-yNxcQ8sKvURiTwP0mV6bLQCYE7NKfKRRWunhbZnXgxSmB1OXa1lHrN3o4DZd+0Si0kU5blidK7BcROO8qv5TZA==}

  oniguruma-to-es@4.1.0:
    resolution: {integrity: sha512-SNwG909cSLo4vPyyPbU/VJkEc9WOXqu2ycBlfd1UCXLqk1IijcQktSBb2yRQ2UFPsDhpkaf+C1dtT3PkLK/yWA==}

  outvariant@1.4.0:
    resolution: {integrity: sha512-AlWY719RF02ujitly7Kk/0QlV+pXGFDHrHf9O2OKqyqgBieaPOIeuSkL8sRK6j2WK+/ZAURq2kZsY0d8JapUiw==}

  p-defer@4.0.1:
    resolution: {integrity: sha512-Mr5KC5efvAK5VUptYEIopP1bakB85k2IWXaRC0rsh1uwn1L6M0LVml8OIQ4Gudg4oyZakf7FmeRLkMMtZW1i5A==}
    engines: {node: '>=12'}

  p-limit@6.2.0:
    resolution: {integrity: sha512-kuUqqHNUqoIWp/c467RI4X6mmyuojY5jGutNU0wVTmEOOfcuwLqyMVoAi9MKi2Ak+5i9+nhmrK4ufZE8069kHA==}
    engines: {node: '>=18'}

  p-map@7.0.3:
    resolution: {integrity: sha512-VkndIv2fIB99swvQoA65bm+fsmt6UNdGeIB0oxBs+WhAhdh08QA04JXpI7rbB9r08/nkbysKoya9rtDERYOYMA==}
    engines: {node: '>=18'}

  p-queue@8.1.0:
    resolution: {integrity: sha512-mxLDbbGIBEXTJL0zEx8JIylaj3xQ7Z/7eEVjcF9fJX4DBiH9oqe+oahYnlKKxm0Ci9TlWTyhSHgygxMxjIB2jw==}
    engines: {node: '>=18'}

  p-retry@6.2.1:
    resolution: {integrity: sha512-hEt02O4hUct5wtwg4H4KcWgDdm+l1bOaEy/hWzd8xtXB9BqxTWBBhb+2ImAtH4Cv4rPjV76xN3Zumqk3k3AhhQ==}
    engines: {node: '>=16.17'}

  p-timeout@6.1.4:
    resolution: {integrity: sha512-MyIV3ZA/PmyBN/ud8vV9XzwTrNtR4jFrObymZYnZqMmW0zA8Z17vnT0rBgFE/TlohB+YCHqXMgZzb3Csp49vqg==}
    engines: {node: '>=14.16'}

  package-json-from-dist@1.0.1:
    resolution: {integrity: sha512-UEZIS3/by4OC8vL3P2dTXRETpebLI2NiI5vIrjaD/5UtrkFX/tNbwjTSRAGC/+7CAo2pIcBaRgWmcBBHcsaCIw==}

  pako@0.2.9:
    resolution: {integrity: sha512-NUcwaKxUxWrZLpDG+z/xZaCgQITkA/Dv4V/T6bw7VON6l1Xz/VnrBqrYjZQ12TamKHzITTfOEIYUj48y2KXImA==}

  parent-module@1.0.1:
    resolution: {integrity: sha512-GQ2EWRpQV8/o+Aw8YqtfZZPfNRWZYkbidE9k5rpl/hC3vtHHBfGm2Ifi6qWV+coDGkrUKZAxE3Lot5kcsRlh+g==}
    engines: {node: '>=6'}

  parse-entities@4.0.2:
    resolution: {integrity: sha512-GG2AQYWoLgL877gQIKeRPGO1xF9+eG1ujIb5soS5gPvLQ1y2o8FL90w2QWNdf9I361Mpp7726c+lj3U0qK1uGw==}

  parse-json@5.2.0:
    resolution: {integrity: sha512-ayCKvm/phCGxOkYRSCM82iDwct8/EonSEgCSxWxD7ve6jHggsFl4fZVQBPRNgQoKiuV/odhFrGzQXZwbifC8Rg==}
    engines: {node: '>=8'}

  parse5@7.2.1:
    resolution: {integrity: sha512-BuBYQYlv1ckiPdQi/ohiivi9Sagc9JG+Ozs0r7b/0iK3sKmrb0b9FdWdBbOdx6hBCM/F9Ir82ofnBhtZOjCRPQ==}

  parseurl@1.3.3:
    resolution: {integrity: sha512-CiyeOxFT/JZyN5m0z9PfXw4SCBJ6Sygz1Dpl0wqjlhDEGGBP1GnsUVEL0p63hoG1fcj3fHynXi9NYO4nWOL+qQ==}
    engines: {node: '>= 0.8'}

  path-key@3.1.1:
    resolution: {integrity: sha512-ojmeN0qd+y0jszEtoY48r0Peq5dwMEkIlCOu6Q5f41lfkswXuKtYrhgoTpLnyIcHm24Uhqx+5Tqm2InSwLhE6Q==}
    engines: {node: '>=8'}

  path-parse@1.0.7:
    resolution: {integrity: sha512-LDJzPVEEEPR+y48z93A0Ed0yXb8pAByGWo/k5YYdYgpY2/2EsOsksJrq7lOHxryrVOn1ejG6oAp8ahvOIQD8sw==}

  path-scurry@1.11.1:
    resolution: {integrity: sha512-Xa4Nw17FS9ApQFJ9umLiJS4orGjm7ZzwUrwamcGQuHSzDyth9boKDaycYdDcZDuqYATXw4HFXgaqWTctW/v1HA==}
    engines: {node: '>=16 || 14 >=14.18'}

  path-to-regexp@0.1.12:
    resolution: {integrity: sha512-RA1GjUVMnvYFxuqovrEqZoxxW5NUZqbwKtYz/Tt7nXerk0LbLblQmrsgdeOxV5SFHf0UDggjS/bSeOZwt1pmEQ==}

  path-type@4.0.0:
    resolution: {integrity: sha512-gDKb8aZMDeD/tZWs9P6+q0J9Mwkdl6xMV8TjnGP3qJVJ06bdMgkbBlLU8IdfOsIsFz2BW1rNVT3XuNEl8zPAvw==}
    engines: {node: '>=8'}

  pathe@1.1.2:
    resolution: {integrity: sha512-whLdWMYL2TwI08hn8/ZqAbrVemu0LNaNNJZX73O6qaIdCTfXutsLhMkjdENX0qhsQ9uIimo4/aQOmXkoon2nDQ==}

  pathe@2.0.3:
    resolution: {integrity: sha512-WUjGcAqP1gQacoQe+OBJsFA7Ld4DyXuUIjZ5cc75cLHvJ7dtNsTugphxIADwspS+AraAUePCKrSVtPLFj/F88w==}

  pathval@2.0.0:
    resolution: {integrity: sha512-vE7JKRyES09KiunauX7nd2Q9/L7lhok4smP9RZTDeD4MVs72Dp2qNFVz39Nz5a0FVEW0BJR6C0DYrq6unoziZA==}
    engines: {node: '>= 14.16'}

  peek-stream@1.1.3:
    resolution: {integrity: sha512-FhJ+YbOSBb9/rIl2ZeE/QHEsWn7PqNYt8ARAY3kIgNGOk13g9FGyIY6JIl/xB/3TFRVoTv5as0l11weORrTekA==}

  picocolors@1.1.1:
    resolution: {integrity: sha512-xceH2snhtb5M9liqDsmEw56le376mTZkEX/jEb/RxNFyegNul7eNslCXP9FDj/Lcu0X8KEyMceP2ntpaHrDEVA==}

  picomatch@2.3.1:
    resolution: {integrity: sha512-JU3teHTNjmE2VCGFzuY8EXzCDVwEqB2a8fsIvwaStHhAWJEeVd1o1QD80CU6+ZdEXXSLbSsuLwJjkCBWqRQUVA==}
    engines: {node: '>=8.6'}

  postcss-selector-parser@6.0.10:
    resolution: {integrity: sha512-IQ7TZdoaqbT+LCpShg46jnZVlhWD2w6iQYAcYXfHARZ7X1t/UGhhceQDs5X0cGqKvYlHNOuv7Oa1xmb0oQuA3w==}
    engines: {node: '>=4'}

  postcss@8.5.2:
    resolution: {integrity: sha512-MjOadfU3Ys9KYoX0AdkBlFEF1Vx37uCCeN4ZHnmwm9FfpbsGWMZeBLMmmpY+6Ocqod7mkdZ0DT31OlbsFrLlkA==}
    engines: {node: ^10 || ^12 || >=14}

  prettier-plugin-tailwindcss@0.6.11:
    resolution: {integrity: sha512-YxaYSIvZPAqhrrEpRtonnrXdghZg1irNg4qrjboCXrpybLWVs55cW2N3juhspVJiO0JBvYJT8SYsJpc8OQSnsA==}
    engines: {node: '>=14.21.3'}
    peerDependencies:
      '@ianvs/prettier-plugin-sort-imports': '*'
      '@prettier/plugin-pug': '*'
      '@shopify/prettier-plugin-liquid': '*'
      '@trivago/prettier-plugin-sort-imports': '*'
      '@zackad/prettier-plugin-twig': '*'
      prettier: ^3.0
      prettier-plugin-astro: '*'
      prettier-plugin-css-order: '*'
      prettier-plugin-import-sort: '*'
      prettier-plugin-jsdoc: '*'
      prettier-plugin-marko: '*'
      prettier-plugin-multiline-arrays: '*'
      prettier-plugin-organize-attributes: '*'
      prettier-plugin-organize-imports: '*'
      prettier-plugin-sort-imports: '*'
      prettier-plugin-style-order: '*'
      prettier-plugin-svelte: '*'
    peerDependenciesMeta:
      '@ianvs/prettier-plugin-sort-imports':
        optional: true
      '@prettier/plugin-pug':
        optional: true
      '@shopify/prettier-plugin-liquid':
        optional: true
      '@trivago/prettier-plugin-sort-imports':
        optional: true
      '@zackad/prettier-plugin-twig':
        optional: true
      prettier-plugin-astro:
        optional: true
      prettier-plugin-css-order:
        optional: true
      prettier-plugin-import-sort:
        optional: true
      prettier-plugin-jsdoc:
        optional: true
      prettier-plugin-marko:
        optional: true
      prettier-plugin-multiline-arrays:
        optional: true
      prettier-plugin-organize-attributes:
        optional: true
      prettier-plugin-organize-imports:
        optional: true
      prettier-plugin-sort-imports:
        optional: true
      prettier-plugin-style-order:
        optional: true
      prettier-plugin-svelte:
        optional: true

  prettier@2.8.8:
    resolution: {integrity: sha512-tdN8qQGvNjw4CHbY+XXk0JgCXn9QiF21a55rBe5LJAU+kDyC4WQn4+awm2Xfk2lQMk5fKup9XgzTZtGkjBdP9Q==}
    engines: {node: '>=10.13.0'}
    hasBin: true

  prettier@3.5.2:
    resolution: {integrity: sha512-lc6npv5PH7hVqozBR7lkBNOGXV9vMwROAPlumdBkX0wTbbzPu/U1hk5yL8p2pt4Xoc+2mkT8t/sow2YrV/M5qg==}
    engines: {node: '>=14'}
    hasBin: true

  pretty-format@27.5.1:
    resolution: {integrity: sha512-Qb1gy5OrP5+zDf2Bvnzdl3jsTf1qXVMazbvCoKhtKqVs4/YK4ozX4gKQJJVyNe+cajNPn0KoC0MC3FUmaHWEmQ==}
    engines: {node: ^10.13.0 || ^12.13.0 || ^14.15.0 || >=15.0.0}

  proc-log@3.0.0:
    resolution: {integrity: sha512-++Vn7NS4Xf9NacaU9Xq3URUuqZETPsf8L4j5/ckhaRYsfPeRyzGw+iDjFhV/Jr3uNmTvvddEJFWh5R1gRgUH8A==}
    engines: {node: ^14.17.0 || ^16.13.0 || >=18.0.0}

  process-nextick-args@2.0.1:
    resolution: {integrity: sha512-3ouUOpQhtgrbOa17J7+uxOTpITYWaGP7/AhoR3+A+/1e9skrzelGi/dXzEYyvbxubEF6Wn2ypscTKiKJFFn1ag==}

  progress-events@1.0.1:
    resolution: {integrity: sha512-MOzLIwhpt64KIVN64h1MwdKWiyKFNc/S6BoYKPIVUHFg0/eIEyBulhWCgn678v/4c0ri3FdGuzXymNCv02MUIw==}

  prolly-trees@1.0.4:
    resolution: {integrity: sha512-vtnxfw5wnUHbGa0IIIk9B9DRztJWZw+t9d0s0iGxY/VzEGCg2EMl8GgGU3EhSquFLWapwbGjFTL1ipbezaXR3g==}

  promise-inflight@1.0.1:
    resolution: {integrity: sha512-6zWPyEOFaQBJYcGMHBKTKJ3u6TBsnMFOIZSa6ce1e/ZrrsOlnHRHbabMjLiBYKp+n44X9eUI6VUPaukCXHuG4g==}
    peerDependencies:
      bluebird: '*'
    peerDependenciesMeta:
      bluebird:
        optional: true

  promise-retry@2.0.1:
    resolution: {integrity: sha512-y+WKFlBR8BGXnsNlIHFGPZmyDf3DFMoLhaflAnyZgV6rG6xu+JwesTo2Q9R6XwYmtmwAFCkAk3e35jEdoeh/3g==}
    engines: {node: '>=10'}

  prop-types@15.8.1:
    resolution: {integrity: sha512-oj87CgZICdulUohogVAR7AjlC0327U4el4L6eAvOqCeudMDVU0NThNaV+b9Df4dXgSP1gXMTnPdhfe/2qDH5cg==}

  property-information@7.0.0:
    resolution: {integrity: sha512-7D/qOz/+Y4X/rzSB6jKxKUsQnphO046ei8qxG59mtM3RG3DHgTK81HrxrmoDVINJb8NKT5ZsRbwHvQ6B68Iyhg==}

  proto-list@1.2.4:
    resolution: {integrity: sha512-vtK/94akxsTMhe0/cbfpR+syPuszcuwhqVjJq26CuNDgFGj682oRBXOP5MJpv2r7JtE8MsiepGIqvvOTBwn2vA==}

  protobufjs@7.4.0:
    resolution: {integrity: sha512-mRUWCc3KUU4w1jU8sGxICXH/gNS94DvI1gxqDvBzhj1JpcsimQkYiOJfwsPUykUI5ZaspFbSgmBLER8IrQ3tqw==}
    engines: {node: '>=12.0.0'}

  protons-runtime@5.5.0:
    resolution: {integrity: sha512-EsALjF9QsrEk6gbCx3lmfHxVN0ah7nG3cY7GySD4xf4g8cr7g543zB88Foh897Sr1RQJ9yDCUsoT1i1H/cVUFA==}

  proxy-addr@2.0.7:
    resolution: {integrity: sha512-llQsMLSUDUPT44jdrU/O37qlnifitDP+ZwrmmZcoSKyLKvtZxpyV0n2/bD/N4tBAAZ/gJEdZU7KMraoK1+XYAg==}
    engines: {node: '>= 0.10'}

  pump@2.0.1:
    resolution: {integrity: sha512-ruPMNRkN3MHP1cWJc9OWr+T/xDP0jhXYCLfJcBuX54hhfIBnaQmAUMfDcG4DM5UMWByBbJY69QSphm3jtDKIkA==}

  pumpify@1.5.1:
    resolution: {integrity: sha512-oClZI37HvuUJJxSKKrC17bZ9Cu0ZYhEAGPsPUy9KlMUmv9dKX2o77RUmq7f3XjIxbwyGwYzbzQ1L2Ks8sIradQ==}

  punycode@2.3.1:
    resolution: {integrity: sha512-vYt7UD1U9Wg6138shLtLOvdAu+8DsC/ilFtEVHcH+wydcSpNE20AfSOduf6MkRFahL5FY7X1oU7nKVZFtfq8Fg==}
    engines: {node: '>=6'}

  qs@6.13.0:
    resolution: {integrity: sha512-+38qI9SOr8tfZ4QmJNplMUxqjbe7LKvvZgWdExBOmd+egZTtjLB67Gu0HRX3u/XOq7UU2Nx6nsjvS16Z9uwfpg==}
    engines: {node: '>=0.6'}

  rabin-rs@2.1.0:
    resolution: {integrity: sha512-5y72gAXPzIBsAMHcpxZP8eMDuDT98qMP1BqSDHRbHkJJXEgWIN1lA47LxUqzsK6jknOJtgfkQr9v+7qMlFDm6g==}

  range-parser@1.2.1:
    resolution: {integrity: sha512-Hrgsx+orqoygnmhFbKaHE6c296J+HTAQXoxEF6gNupROmmGJRoyzfG3ccAveqCBrwr/2yxQ5BVd/GTl5agOwSg==}
    engines: {node: '>= 0.6'}

  raw-body@2.5.2:
    resolution: {integrity: sha512-8zGqypfENjCIqGhgXToC8aB2r7YrBX+AQAfIPs/Mlk+BtPTztOvTS01NRW/3Eh60J+a48lt8qsCzirQ6loCVfA==}
    engines: {node: '>= 0.8'}

  react-d3-tree@3.6.5:
    resolution: {integrity: sha512-U/PH6hqgP8m6RvYmxqjqsXBeMowuSMfX4jE+uiBB4lM5CcdrnpR1V7U6h4xsOkPWxpoTqFFotsDnzvZ/D42YKg==}
    peerDependencies:
      react: 16.x || 17.x || 18.x || 19.x
      react-dom: 16.x || 17.x || 18.x || 19.x

  react-devtools-inline@4.4.0:
    resolution: {integrity: sha512-ES0GolSrKO8wsKbsEkVeiR/ZAaHQTY4zDh1UW8DImVmm8oaGLl3ijJDvSGe+qDRKPZdPRnDtWWnSvvrgxXdThQ==}

  react-diff-viewer-continued@4.0.5:
    resolution: {integrity: sha512-L43gIPdhHgu1MYdip4vNqAt5s2JLICKe2/RyGUr2ohAxfhYaH1+QZ6vBO0qgo4xGBhE3jmvbOA/swq4/gdS/0g==}
    engines: {node: '>= 16'}
    peerDependencies:
      react: ^15.3.0 || ^16.0.0 || ^17.0.0 || ^18.0.0 || ^19.0.0
      react-dom: ^15.3.0 || ^16.0.0 || ^17.0.0 || ^18.0.0 || ^19.0.0

  react-dom@19.0.0:
    resolution: {integrity: sha512-4GV5sHFG0e/0AD4X+ySy6UJd3jVl1iNsNHdpad0qhABJ11twS3TTBnseqsKurKcsNqCEFeGL3uLpVChpIO3QfQ==}
    peerDependencies:
      react: ^19.0.0

  react-error-boundary@3.1.4:
    resolution: {integrity: sha512-uM9uPzZJTF6wRQORmSrvOIgt4lJ9MC1sNgEOj2XGsDTRE4kmpWxg7ENK9EWNKJRMAOY9z0MuF4yIfl6gp4sotA==}
    engines: {node: '>=10', npm: '>=6'}
    peerDependencies:
      react: '>=16.13.1'

  react-hotkeys-hook@4.6.1:
    resolution: {integrity: sha512-XlZpbKUj9tkfgPgT9gA+1p7Ey6vFIZHttUjPqpTdyT5nqQ8mHL7elxvSbaC+dpSiHUSmr21Ya1mDxBZG3aje4Q==}
    peerDependencies:
      react: '>=16.8.1'
      react-dom: '>=16.8.1'

  react-is@16.13.1:
    resolution: {integrity: sha512-24e6ynE2H+OKt4kqsOvNd8kBpV65zoxbA4BVsEOB3ARVWQki/DHzaUoC5KuON/BiccDaCCTZBuOcfZs70kR8bQ==}

  react-is@17.0.2:
    resolution: {integrity: sha512-w2GsyukL62IJnlaff/nRegPQR94C/XXamvMWmSHRJ4y7Ts/4ocGRmTHvOs8PSE6pB3dWOrD/nueuU5sduBsQ4w==}

  react-lifecycles-compat@3.0.4:
    resolution: {integrity: sha512-fBASbA6LnOU9dOU2eW7aQ8xmYBSXUIWr+UmF9b1efZBazGNO+rcXT/icdKnYm2pTwcRylVUYwW7H1PHfLekVzA==}

  react-markdown@10.1.0:
    resolution: {integrity: sha512-qKxVopLT/TyA6BX3Ue5NwabOsAzm0Q7kAPwq6L+wWDwisYs7R8vZ0nRXqq6rkueboxpkjvLGU9fWifiX/ZZFxQ==}
    peerDependencies:
      '@types/react': '>=18'
      react: '>=18'

  react-refresh@0.14.2:
    resolution: {integrity: sha512-jCvmsr+1IUSMUyzOkRcvnVbX3ZYC6g9TDrDbFuFmRDq7PD4yaGbLKNQL6k2jnArV8hjYxh7hVhAZB6s9HDGpZA==}
    engines: {node: '>=0.10.0'}

  react-remove-scroll-bar@2.3.8:
    resolution: {integrity: sha512-9r+yi9+mgU33AKcj6IbT9oRCO78WriSj6t/cF8DWBZJ9aOGPOTEDvdUDz1FwKim7QXWwmHqtdHnRJfhAxEG46Q==}
    engines: {node: '>=10'}
    peerDependencies:
      '@types/react': '*'
      react: ^16.8.0 || ^17.0.0 || ^18.0.0 || ^19.0.0
    peerDependenciesMeta:
      '@types/react':
        optional: true

  react-remove-scroll@2.6.3:
    resolution: {integrity: sha512-pnAi91oOk8g8ABQKGF5/M9qxmmOPxaAnopyTHYfqYEwJhyFrbbBtHuSgtKEoH0jpcxx5o3hXqH1mNd9/Oi+8iQ==}
    engines: {node: '>=10'}
    peerDependencies:
      '@types/react': '*'
      react: ^16.8.0 || ^17.0.0 || ^18.0.0 || ^19.0.0 || ^19.0.0-rc
    peerDependenciesMeta:
      '@types/react':
        optional: true

  react-router-devtools@1.1.4:
    resolution: {integrity: sha512-BVbvFBVLbPVAfs1X9IiHtwfK5SbzmGzK8FW2GtzCUl7wy/VzRjSEURGFeAKlou4ZFw7j+wgDlG2jelD4w/S0lg==}
    peerDependencies:
      react: '>=17'
      react-dom: '>=17'
      react-router: '>=7.0.0'
      vite: '>=5.0.0 || >=6.0.0'

  react-router@7.1.5:
    resolution: {integrity: sha512-8BUF+hZEU4/z/JD201yK6S+UYhsf58bzYIDq2NS1iGpwxSXDu7F+DeGSkIXMFBuHZB21FSiCzEcUb18cQNdRkA==}
    engines: {node: '>=20.0.0'}
    peerDependencies:
      react: '>=18'
      react-dom: '>=18'
    peerDependenciesMeta:
      react-dom:
        optional: true

  react-style-singleton@2.2.3:
    resolution: {integrity: sha512-b6jSvxvVnyptAiLjbkWLE/lOnR4lfTtDAl+eUC7RZy+QQWc6wRzIV2CE6xBuMmDxc2qIihtDCZD5NPOFl7fRBQ==}
    engines: {node: '>=10'}
    peerDependencies:
      '@types/react': '*'
      react: ^16.8.0 || ^17.0.0 || ^18.0.0 || ^19.0.0 || ^19.0.0-rc
    peerDependenciesMeta:
      '@types/react':
        optional: true

  react-tooltip@5.28.0:
    resolution: {integrity: sha512-R5cO3JPPXk6FRbBHMO0rI9nkUG/JKfalBSQfZedZYzmqaZQgq7GLzF8vcCWx6IhUCKg0yPqJhXIzmIO5ff15xg==}
    peerDependencies:
      react: '>=16.14.0'
      react-dom: '>=16.14.0'

  react@19.0.0:
    resolution: {integrity: sha512-V8AVnmPIICiWpGfm6GLzCR/W5FXLchHop40W4nXBmdlEceh16rCN8O8LNWm5bh5XUX91fh7KpA+W0TgMKmgTpQ==}
    engines: {node: '>=0.10.0'}

  readable-stream@2.3.8:
    resolution: {integrity: sha512-8p0AUk4XODgIewSi0l8Epjs+EVnWiK7NoDIEGU0HhE7+ZyY8D1IMY7odu5lRrFXGg71L15KG8QrPmum45RTtdA==}

  readable-stream@3.6.2:
    resolution: {integrity: sha512-9u/sniCrY3D5WdsERHzHE4G2YCXqoG5FTHUiCC4SIbr6XcLZBY05ya9EKjYek9O5xOAwjGq+1JdGBAS7Q9ScoA==}
    engines: {node: '>= 6'}

  readdirp@4.1.2:
    resolution: {integrity: sha512-GDhwkLfywWL2s6vEjyhri+eXmfH6j1L7JE27WhqLeYzoh/A3DBaYGEj2H/HFZCn/kMfim73FXxEJTw06WtxQwg==}
    engines: {node: '>= 14.18.0'}

  redent@3.0.0:
    resolution: {integrity: sha512-6tDA8g98We0zd0GvVeMT9arEOnTw9qM03L9cJXaCjrip1OO764RDBLBfrB4cwzNGDj5OA5ioymC9GkizgWJDUg==}
    engines: {node: '>=8'}

  regenerator-runtime@0.14.1:
    resolution: {integrity: sha512-dYnhHh0nJoMfnkZs6GmmhFknAGRrLznOu5nc9ML+EJxGvrx6H7teuevqVqCuPcPK//3eDrrjQhehXVx9cnkGdw==}

  regex-recursion@6.0.2:
    resolution: {integrity: sha512-0YCaSCq2VRIebiaUviZNs0cBz1kg5kVS2UKUfNIx8YVs1cN3AV7NTctO5FOKBA+UT2BPJIWZauYHPqJODG50cg==}

  regex-utilities@2.3.0:
    resolution: {integrity: sha512-8VhliFJAWRaUiVvREIiW2NXXTmHs4vMNnSzuJVhscgmGav3g9VDxLrQndI3dZZVVdp0ZO/5v0xmX516/7M9cng==}

  regex@6.0.1:
    resolution: {integrity: sha512-uorlqlzAKjKQZ5P+kTJr3eeJGSVroLKoHmquUj4zHWuR+hEyNqlXsSKlYYF5F4NI6nl7tWCs0apKJ0lmfsXAPA==}

  remark-parse@11.0.0:
    resolution: {integrity: sha512-FCxlKLNGknS5ba/1lmpYijMUzX2esxW5xQqjWxw2eHFfS2MSdaHVINFmhjo+qN1WhZhNimq0dZATN9pH0IDrpA==}

  remark-rehype@11.1.1:
    resolution: {integrity: sha512-g/osARvjkBXb6Wo0XvAeXQohVta8i84ACbenPpoSsxTOQH/Ae0/RGP4WZgnMH5pMLpsj4FG7OHmcIcXxpza8eQ==}

  resolve-from@4.0.0:
    resolution: {integrity: sha512-pb/MYmXstAkysRFx8piNI1tGFNQIFA3vkE3Gq4EuA1dF6gHp/+vgZqsCGJapvy8N3Q+4o7FwvquPJcnZ7RYy4g==}
    engines: {node: '>=4'}

  resolve@1.22.10:
    resolution: {integrity: sha512-NPRy+/ncIMeDlTAsuqwKIiferiawhefFJtkNSW0qZJEqMEb+qBt/77B/jGeeek+F0uOeN05CDa6HXbbIgtVX4w==}
    engines: {node: '>= 0.4'}
    hasBin: true

  retry@0.12.0:
    resolution: {integrity: sha512-9LkiTwjUh6rT555DtE9rTX+BKByPfrMzEAtnlEtdEwr3Nkffwiihqe2bWADg+OQRjt9gl6ICdmB/ZFDCGAtSow==}
    engines: {node: '>= 4'}

  retry@0.13.1:
    resolution: {integrity: sha512-XQBQ3I8W1Cge0Seh+6gjj03LbmRFWuoszgK9ooCpwYIrhhoO80pfq4cUkU5DkknwfOfFteRwlZ56PYOGYyFWdg==}
    engines: {node: '>= 4'}

  rollup@4.34.8:
    resolution: {integrity: sha512-489gTVMzAYdiZHFVA/ig/iYFllCcWFHMvUHI1rpFmkoUtRlQxqh6/yiNqnYibjMZ2b/+FUQwldG+aLsEt6bglQ==}
    engines: {node: '>=18.0.0', npm: '>=8.0.0'}
    hasBin: true

  rrweb-cssom@0.8.0:
    resolution: {integrity: sha512-guoltQEx+9aMf2gDZ0s62EcV8lsXR+0w8915TC3ITdn2YueuNjdAYh/levpU9nFaoChh9RUS5ZdQMrKfVEN9tw==}

  safe-buffer@5.1.2:
    resolution: {integrity: sha512-Gd2UZBJDkXlY7GbJxfsE8/nvKkUEU1G38c1siN6QP6a9PT9MmHB8GnpscSmMJSoF8LOIrt8ud/wPtojys4G6+g==}

  safe-buffer@5.2.1:
    resolution: {integrity: sha512-rp3So07KcdmmKbGvgaNxQSJr7bGVSVk5S9Eq1F+ppbRo70+YeaDxkw5Dd8NPN+GD6bjnYm2VuPuCXmpuYvmCXQ==}

  safer-buffer@2.1.2:
    resolution: {integrity: sha512-YZo3K82SD7Riyi0E1EQPojLz7kpepnSQI9IyPbHHg1XXXevb5dJI7tpyN2ADxGcQbHG7vcyRHk0cbwqcQriUtg==}

  saxes@6.0.0:
    resolution: {integrity: sha512-xAg7SOnEhrm5zI3puOOKyy1OMcMlIJZYNJY7xLBwSze0UjhPLnWfj2GF2EpT0jmzaJKIWKHLsaSSajf35bcYnA==}
    engines: {node: '>=v12.22.7'}

  scheduler@0.25.0:
    resolution: {integrity: sha512-xFVuu11jh+xcO7JOAGJNOXld8/TcEHK/4CituBUeUb5hqxJLj9YuemAEuvm9gQ/+pgXYfbQuqAkiYu+u7YEsNA==}

  semver@6.3.1:
    resolution: {integrity: sha512-BR7VvDCVHO+q2xBEWskxS6DJE1qRnb7DxzUrogb71CWoSficBxYsiAGd+Kl0mmq/MprG9yArRkyrQxTO6XjMzA==}
    hasBin: true

  semver@7.7.1:
    resolution: {integrity: sha512-hlq8tAfn0m/61p4BVRcPzIGr6LKiMwo4VM6dGi6pt4qcRkmNzTcWq6eCEjEh+qXjkMDvPlOFFSGwQjoEa6gyMA==}
    engines: {node: '>=10'}
    hasBin: true

  send@0.19.0:
    resolution: {integrity: sha512-dW41u5VfLXu8SJh5bwRmyYUbAoSB3c9uQh6L8h/KtsFREPWpbX1lrljJo186Jc4nmci/sGUZ9a0a0J2zgfq2hw==}
    engines: {node: '>= 0.8.0'}

  serve-static@1.16.2:
    resolution: {integrity: sha512-VqpjJZKadQB/PEbEwvFdO43Ax5dFBZ2UECszz8bQ7pi7wt//PWe1P6MN7eCnjsatYtBT6EuiClbjSWP2WrIoTw==}
    engines: {node: '>= 0.8.0'}

  set-cookie-parser@2.7.1:
    resolution: {integrity: sha512-IOc8uWeOZgnb3ptbCURJWNjWUPcO3ZnTTdzsurqERrP6nPyv+paC55vJM0LpOlT2ne+Ix+9+CRG1MNLlyZ4GjQ==}

  setprototypeof@1.2.0:
    resolution: {integrity: sha512-E5LDX7Wrp85Kil5bhZv46j8jOeboKq5JMmYM3gVGdGH8xFpPWXUMsNrlODCrkoxMEeNi/XZIwuRvY4XNwYMJpw==}

  shebang-command@2.0.0:
    resolution: {integrity: sha512-kHxr2zZpYtdmrN1qDjrrX/Z1rR1kG8Dx+gkpK1G4eXmvXswmcE1hTWBWYUzlraYw1/yZp6YuDY77YtvbN0dmDA==}
    engines: {node: '>=8'}

  shebang-regex@3.0.0:
    resolution: {integrity: sha512-7++dFhtcx3353uBaq8DDR4NuxBetBzC7ZQOhmTQInHEd6bSrXdiEyzCvG07Z44UYdLShWUyXt5M/yhz8ekcb1A==}
    engines: {node: '>=8'}

  shiki@3.2.1:
    resolution: {integrity: sha512-VML/2o1/KGYkEf/stJJ+s9Ypn7jUKQPomGLGYso4JJFMFxVDyPNsjsI3MB3KLjlMOeH44gyaPdXC6rik2WXvUQ==}

  side-channel-list@1.0.0:
    resolution: {integrity: sha512-FCLHtRD/gnpCiCHEiJLOwdmFP+wzCmDEkc9y7NsYxeF4u7Btsn1ZuwgwJGxImImHicJArLP4R0yX4c2KCrMrTA==}
    engines: {node: '>= 0.4'}

  side-channel-map@1.0.1:
    resolution: {integrity: sha512-VCjCNfgMsby3tTdo02nbjtM/ewra6jPHmpThenkTYh8pG9ucZ/1P8So4u4FGBek/BjpOVsDCMoLA/iuBKIFXRA==}
    engines: {node: '>= 0.4'}

  side-channel-weakmap@1.0.2:
    resolution: {integrity: sha512-WPS/HvHQTYnHisLo9McqBHOJk2FkHO/tlpvldyrnem4aeQp4hai3gythswg6p01oSoTl58rcpiFAjF2br2Ak2A==}
    engines: {node: '>= 0.4'}

  side-channel@1.1.0:
    resolution: {integrity: sha512-ZX99e6tRweoUXqR+VBrslhda51Nh5MTQwou5tnUDgbtyM0dBgmhEDtWGP/xbKn6hqfPRHujUNwz5fy/wbbhnpw==}
    engines: {node: '>= 0.4'}

  siginfo@2.0.0:
    resolution: {integrity: sha512-ybx0WO1/8bSBLEWXZvEd7gMW3Sn3JFlW3TvX1nREbDLRNQNaeNN8WK0meBwPdAaOI7TtRRRJn/Es1zhrrCHu7g==}

  signal-exit@4.1.0:
    resolution: {integrity: sha512-bzyZ1e88w9O1iNJbKnOlvYTrWPDl46O1bG0D3XInv+9tkPrxrN8jUUTiFlDkkmKWgn1M6CfIA13SuGqOa9Korw==}
    engines: {node: '>=14'}

  source-map-js@1.2.1:
    resolution: {integrity: sha512-UXWMKhLOwVKb728IUtQPXxfYU+usdybtUrK/8uGE8CQMvrhOpwvzDBwj0QhSL7MQc7vIsISBG8VQ8+IDQxpfQA==}
    engines: {node: '>=0.10.0'}

  source-map-support@0.5.21:
    resolution: {integrity: sha512-uBHU3L3czsIyYXKX88fdrGovxdSCoTGDRZ6SYXtSRxLZUzHg5P/66Ht6uoUlHu9EZod+inXhKo3qQgwXUT/y1w==}

  source-map@0.5.7:
    resolution: {integrity: sha512-LbrmJOMUSdEVxIKvdcJzQC+nQhe8FUZQTXQy6+I75skNgn3OoQ0DZA8YnFa7gp8tqtL3KPf1kmo0R5DoApeSGQ==}
    engines: {node: '>=0.10.0'}

  source-map@0.6.1:
    resolution: {integrity: sha512-UjgapumWlbMhkBgzT7Ykc5YXUT46F0iKu8SGXq0bcwP5dz/h0Plj6enJqjz1Zbq2l5WaqYnrVbwWOWMyF3F47g==}
    engines: {node: '>=0.10.0'}

  space-separated-tokens@2.0.2:
    resolution: {integrity: sha512-PEGlAwrG8yXGXRjW32fGbg66JAlOAwbObuqVoJpv/mRgoWDQfgH1wDPvtzWyUSNAXBGSk8h755YDbbcEy3SH2Q==}

  sparse-array@1.3.2:
    resolution: {integrity: sha512-ZT711fePGn3+kQyLuv1fpd3rNSkNF8vd5Kv2D+qnOANeyKs3fx6bUMGWRPvgTTcYV64QMqZKZwcuaQSP3AZ0tg==}

  spdx-correct@3.2.0:
    resolution: {integrity: sha512-kN9dJbvnySHULIluDHy32WHRUu3Og7B9sbY7tsFLctQkIqnMh3hErYgdMjTYuqmcXX+lK5T1lnUt3G7zNswmZA==}

  spdx-exceptions@2.5.0:
    resolution: {integrity: sha512-PiU42r+xO4UbUS1buo3LPJkjlO7430Xn5SVAhdpzzsPHsjbYVflnnFdATgabnLude+Cqu25p6N+g2lw/PFsa4w==}

  spdx-expression-parse@3.0.1:
    resolution: {integrity: sha512-cbqHunsQWnJNE6KhVSMsMeH5H/L9EpymbzqTQ3uLwNCLZ1Q481oWaofqH7nO6V07xlXwY6PhQdQ2IedWx/ZK4Q==}

  spdx-license-ids@3.0.21:
    resolution: {integrity: sha512-Bvg/8F5XephndSK3JffaRqdT+gyhfqIPwDHpX80tJrF8QQRYMo8sNMeaZ2Dp5+jhwKnUmIOyFFQfHRkjJm5nXg==}

  stackback@0.0.2:
    resolution: {integrity: sha512-1XMJE5fQo1jGH6Y/7ebnwPOBEkIEnT4QF32d5R1+VXdXveM0IBMJt8zfaxX1P3QhVwrYe+576+jkANtSS2mBbw==}

  state-local@1.0.7:
    resolution: {integrity: sha512-HTEHMNieakEnoe33shBYcZ7NX83ACUjCu8c40iOGEZsngj9zRnkqS9j1pqQPXwobB0ZcVTk27REb7COQ0UR59w==}

  static-browser-server@1.0.3:
    resolution: {integrity: sha512-ZUyfgGDdFRbZGGJQ1YhiM930Yczz5VlbJObrQLlk24+qNHVQx4OlLcYswEUo3bIyNAbQUIUR9Yr5/Hqjzqb4zA==}

  statuses@2.0.1:
    resolution: {integrity: sha512-RwNA9Z/7PrK06rYLIzFMlaF+l73iwpzsqRIFgbMLbTcLD6cOao82TaWefPXQvB2fOC4AjuYSEndS7N/mTCbkdQ==}
    engines: {node: '>= 0.8'}

  std-env@3.8.1:
    resolution: {integrity: sha512-vj5lIj3Mwf9D79hBkltk5qmkFI+biIKWS2IBxEyEU3AX1tUf7AoL8nSazCOiiqQsGKIq01SClsKEzweu34uwvA==}

  stream-shift@1.0.3:
    resolution: {integrity: sha512-76ORR0DO1o1hlKwTbi/DM3EXWGf3ZJYO8cXX5RJwnul2DEg2oyoZyjLNoQM8WsvZiFKCRfC1O0J7iCvie3RZmQ==}

  stream-slice@0.1.2:
    resolution: {integrity: sha512-QzQxpoacatkreL6jsxnVb7X5R/pGw9OUv2qWTYWnmLpg4NdN31snPy/f3TdQE1ZUXaThRvj1Zw4/OGg0ZkaLMA==}

  strict-event-emitter@0.4.6:
    resolution: {integrity: sha512-12KWeb+wixJohmnwNFerbyiBrAlq5qJLwIt38etRtKtmmHyDSoGlIqFE9wx+4IwG0aDjI7GV8tc8ZccjWZZtTg==}

  string-width@4.2.3:
    resolution: {integrity: sha512-wKyQRQpjJ0sIp62ErSZdGsjMJWsap5oRNihHhu6G7JVO/9jIB6UyevL+tXuOqrng8j/cxKTWyWUwvSTriiZz/g==}
    engines: {node: '>=8'}

  string-width@5.1.2:
    resolution: {integrity: sha512-HnLOCR3vjcY8beoNLtcjZ5/nxn2afmME6lhrDrebokqMap+XbeW8n9TXpPDOqdGK5qcI3oT0GKTW6wC7EMiVqA==}
    engines: {node: '>=12'}

  string_decoder@1.1.1:
    resolution: {integrity: sha512-n/ShnvDi6FHbbVfviro+WojiFzv+s8MPMHBczVePfUpDJLwoLT0ht1l4YwBCbi8pJAveEEdnkHyPyTP/mzRfwg==}

  stringify-entities@4.0.4:
    resolution: {integrity: sha512-IwfBptatlO+QCJUo19AqvrPNqlVMpW9YEL2LIVY+Rpv2qsjCGxaDLNRgeGsQWJhfItebuJhsGSLjaBbNSQ+ieg==}

  strip-ansi@6.0.1:
    resolution: {integrity: sha512-Y38VPSHcqkFrCpFnQ9vuSXmquuv5oXOKpGeT6aGrr3o3Gc9AlVa6JBfUSOCnbxGGZF+/0ooI7KrPuUSztUdU5A==}
    engines: {node: '>=8'}

  strip-ansi@7.1.0:
    resolution: {integrity: sha512-iq6eVVI64nQQTRYq2KtEg2d2uU7LElhTJwsH4YzIHZshxlgZms/wIc4VoDQTlG/IvVIrBKG06CrZnp0qv7hkcQ==}
    engines: {node: '>=12'}

  strip-indent@3.0.0:
    resolution: {integrity: sha512-laJTa3Jb+VQpaC6DseHhF7dXVqHTfJPCRDaEbid/drOhgitgYku/letMUqOXFoWV0zIIUbjpdH2t+tYj4bQMRQ==}
    engines: {node: '>=8'}

  style-mod@4.1.2:
    resolution: {integrity: sha512-wnD1HyVqpJUI2+eKZ+eo1UwghftP6yuFheBqqe+bWCotBjC2K1YnteJILRMs3SM4V/0dLEW1SC27MWP5y+mwmw==}

  style-to-js@1.1.16:
    resolution: {integrity: sha512-/Q6ld50hKYPH3d/r6nr117TZkHR0w0kGGIVfpG9N6D8NymRPM9RqCUv4pRpJ62E5DqOYx2AFpbZMyCPnjQCnOw==}

  style-to-object@1.0.8:
    resolution: {integrity: sha512-xT47I/Eo0rwJmaXC4oilDGDWLohVhR6o/xAQcPQN8q6QBuZVL8qMYL85kLmST5cPjAorwvqIA4qXTRQoYHaL6g==}

  stylis@4.2.0:
    resolution: {integrity: sha512-Orov6g6BB1sDfYgzWfTHDOxamtX1bE/zo104Dh9e6fqJ3PooipYyfJ0pUmrZO2wAvO8YbEyeFrkV91XTsGMSrw==}

  supports-color@7.2.0:
    resolution: {integrity: sha512-qpCAvRl9stuOHveKsn7HncJRvv501qIacKzQlO/+Lwxc9+0q2wLyv4Dfvt80/DPn2pqOBsJdDiogXGR9+OvwRw==}
    engines: {node: '>=8'}

  supports-preserve-symlinks-flag@1.0.0:
    resolution: {integrity: sha512-ot0WnXS9fgdkgIcePe6RHNk1WA8+muPa6cSjeR3V8K27q9BB1rTE3R1p7Hv0z1ZyAc8s6Vvv8DIyWf681MAt0w==}
    engines: {node: '>= 0.4'}

  symbol-tree@3.2.4:
    resolution: {integrity: sha512-9QNk5KwDF+Bvz+PyObkmSYjI5ksVUYtjW7AU22r2NKcfLJcXp96hkDWU3+XndOsUb+AQ9QhfzfCT2O+CNWT5Tw==}

  tailwindcss@4.0.6:
    resolution: {integrity: sha512-mysewHYJKaXgNOW6pp5xon/emCsfAMnO8WMaGKZZ35fomnR/T5gYnRg2/yRTTrtXiEl1tiVkeRt0eMO6HxEZqw==}

  tapable@2.2.1:
    resolution: {integrity: sha512-GNzQvQTOIP6RyTfE2Qxb8ZVlNmw0n88vp1szwWRimP02mnTsx3Wtn5qRdqY9w2XduFNUgvOwhNnQsjwCp+kqaQ==}
    engines: {node: '>=6'}

  test-exclude@7.0.1:
    resolution: {integrity: sha512-pFYqmTw68LXVjeWJMST4+borgQP2AyMNbg1BpZh9LbyhUeNkeaPF9gzfPGUAnSMV3qPYdWUwDIjjCLiSDOl7vg==}
    engines: {node: '>=18'}

  through2@2.0.5:
    resolution: {integrity: sha512-/mrRod8xqpA+IHSLyGCQ2s8SPHiCDEeQJSep1jqLYeEUClOFG2Qsh+4FU6G9VeqpZnGW/Su8LQGc4YKni5rYSQ==}

  tinybench@2.9.0:
    resolution: {integrity: sha512-0+DUvqWMValLmha6lr4kD8iAMK1HzV0/aKnCtWb9v9641TnP/MFb7Pc2bxoxQjTXAErryXVgUOfv2YqNllqGeg==}

  tinyexec@0.3.2:
    resolution: {integrity: sha512-KQQR9yN7R5+OSwaK0XQoj22pwHoTlgYqmUscPYoknOoWCWfj/5/ABTMRi69FrKU5ffPVh5QcFikpWJI/P1ocHA==}

  tinypool@1.0.2:
    resolution: {integrity: sha512-al6n+QEANGFOMf/dmUMsuS5/r9B06uwlyNjZZql/zv8J7ybHCgoihBNORZCY2mzUuAnomQa2JdhyHKzZxPCrFA==}
    engines: {node: ^18.0.0 || >=20.0.0}

  tinyrainbow@2.0.0:
    resolution: {integrity: sha512-op4nsTR47R6p0vMUUoYl/a+ljLFVtlfaXkLQmqfLR1qHma1h/ysYk4hEXZ880bf2CYgTskvTa/e196Vd5dDQXw==}
    engines: {node: '>=14.0.0'}

  tinyspy@3.0.2:
    resolution: {integrity: sha512-n1cw8k1k0x4pgA2+9XrOkFydTerNcJ1zWCO5Nn9scWHTD+5tp8dghT2x1uduQePZTZgd3Tupf+x9BxJjeJi77Q==}
    engines: {node: '>=14.0.0'}

  tldts-core@6.1.83:
    resolution: {integrity: sha512-I2wb9OJc6rXyh9d4aInhSNWChNI+ra6qDnFEGEwe9OoA68lE4Temw29bOkf1Uvwt8VZS079t1BFZdXVBmmB4dw==}

  tldts@6.1.83:
    resolution: {integrity: sha512-FHxxNJJ0WNsEBPHyC1oesQb3rRoxpuho/z2g3zIIAhw1WHJeQsUzK1jYK8TI1/iClaa4fS3Z2TCA9mtxXsENSg==}
    hasBin: true

  toidentifier@1.0.1:
    resolution: {integrity: sha512-o5sSPKEkg/DIQNmH43V0/uerLrpzVedkUh8tGNvaeXpfpuwjKenlSox/2O/BTlZUtEe+JG7s5YhEz608PlAHRA==}
    engines: {node: '>=0.6'}

  tough-cookie@5.1.2:
    resolution: {integrity: sha512-FVDYdxtnj0G6Qm/DhNPSb8Ju59ULcup3tuJxkFb5K8Bv2pUXILbf0xZWU8PX8Ov19OXljbUyveOFwRMwkXzO+A==}
    engines: {node: '>=16'}

  tr46@0.0.3:
    resolution: {integrity: sha512-N3WMsuqV66lT30CrXNbEjx4GEwlow3v6rr4mCcv6prnfwhS01rkgyFdjPNBYd9br7LpXV1+Emh01fHnq2Gdgrw==}

  tr46@5.0.0:
    resolution: {integrity: sha512-tk2G5R2KRwBd+ZN0zaEXpmzdKyOYksXwywulIX95MBODjSzMIuQnQ3m8JxgbhnL1LeVo7lqQKsYa1O3Htl7K5g==}
    engines: {node: '>=18'}

  trim-lines@3.0.1:
    resolution: {integrity: sha512-kRj8B+YHZCc9kQYdWfJB2/oUl9rA99qbowYYBtr4ui4mZyAQ2JpvVBd/6U2YloATfqBhBTSMhTpgBHtU0Mf3Rg==}

  trough@2.2.0:
    resolution: {integrity: sha512-tmMpK00BjZiUyVyvrBK7knerNgmgvcV/KLVyuma/SC+TQN167GrMRciANTz09+k3zW8L8t60jWO1GpfkZdjTaw==}

  ts-essentials@10.0.4:
    resolution: {integrity: sha512-lwYdz28+S4nicm+jFi6V58LaAIpxzhg9rLdgNC1VsdP/xiFBseGhF1M/shwCk6zMmwahBZdXcl34LVHrEang3A==}
    peerDependencies:
      typescript: '>=4.5.0'
    peerDependenciesMeta:
      typescript:
        optional: true

  tsconfck@3.1.5:
    resolution: {integrity: sha512-CLDfGgUp7XPswWnezWwsCRxNmgQjhYq3VXHM0/XIRxhVrKw0M1if9agzryh1QS3nxjCROvV+xWxoJO1YctzzWg==}
    engines: {node: ^18 || >=20}
    hasBin: true
    peerDependencies:
      typescript: ^5.0.0
    peerDependenciesMeta:
      typescript:
        optional: true

  tslib@2.8.1:
    resolution: {integrity: sha512-oJFu94HQb+KVduSUQL7wnpmqnfmLsOA/nAh6b6EH0wCEoK0/mPeXU6c3wKDV83MkOuHPRHtSXKKU99IBazS/2w==}

  turbo-stream@2.4.0:
    resolution: {integrity: sha512-FHncC10WpBd2eOmGwpmQsWLDoK4cqsA/UT/GqNoaKOQnT8uzhtCbg3EoUDMvqpOSAI0S26mr0rkjzbOO6S3v1g==}

  type-is@1.6.18:
    resolution: {integrity: sha512-TkRKr9sUTxEH8MdfuCSP7VizJyzRNMjj2J2do2Jr3Kym598JVdEksuzPQCnlFPW4ky9Q+iA+ma9BGm06XQBy8g==}
    engines: {node: '>= 0.6'}

  type@2.7.3:
    resolution: {integrity: sha512-8j+1QmAbPvLZow5Qpi6NCaN8FB60p/6x8/vfNqOk/hC+HuvFZhL4+WfekuhQLiqFZXOgQdrs3B+XxEmCc6b3FQ==}

  typedarray@0.0.6:
    resolution: {integrity: sha512-/aCDEGatGvZ2BIk+HmLf4ifCJFwvKFNb9/JeZPMulfgFracn9QFcAf5GO8B/mweUjSoblS5In0cWhqpfs/5PQA==}

  typescript@5.7.3:
    resolution: {integrity: sha512-84MVSjMEHP+FQRPy3pX9sTVV/INIex71s9TL2Gm5FG/WG1SqXeKyZ0k7/blY/4FdOzI12CBy1vGc4og/eus0fw==}
    engines: {node: '>=14.17'}
    hasBin: true

  uint8-varint@2.0.4:
    resolution: {integrity: sha512-FwpTa7ZGA/f/EssWAb5/YV6pHgVF1fViKdW8cWaEarjB8t7NyofSWBdOTyFPaGuUG4gx3v1O3PQ8etsiOs3lcw==}

  uint8arraylist@2.4.8:
    resolution: {integrity: sha512-vc1PlGOzglLF0eae1M8mLRTBivsvrGsdmJ5RbK3e+QRvRLOZfZhQROTwH/OfyF3+ZVUg9/8hE8bmKP2CvP9quQ==}

  uint8arrays@5.1.0:
    resolution: {integrity: sha512-vA6nFepEmlSKkMBnLBaUMVvAC4G3CTmO58C12y4sq6WPDOR7mOFYOi7GlrQ4djeSbP6JG9Pv9tJDM97PedRSww==}

  undici-types@5.26.5:
    resolution: {integrity: sha512-JlCMO+ehdEIKqlFxk6IfVoAUVmgz7cU7zD/h9XZ0qzeosSHmUJVOzSQvvYSYWXkFXC+IfLKSIffhv0sVZup6pA==}

  undici-types@6.20.0:
    resolution: {integrity: sha512-Ny6QZ2Nju20vw1SRHe3d9jVu6gJ+4e3+MMpqu7pqE5HT6WsTSlce++GQmK5UXS8mzV8DSYHrQH+Xrf2jVcuKNg==}

  undici@6.21.1:
    resolution: {integrity: sha512-q/1rj5D0/zayJB2FraXdaWxbhWiNKDvu8naDT2dl1yTlvJp4BLtOcp2a5BvgGNQpYYJzau7tf1WgKv3b+7mqpQ==}
    engines: {node: '>=18.17'}

  unified@11.0.5:
    resolution: {integrity: sha512-xKvGhPWw3k84Qjh8bI3ZeJjqnyadK+GEFtazSfZv/rKeTkTjOJho6mFqh2SM96iIcZokxiOpg78GazTSg8+KHA==}

  unist-util-is@6.0.0:
    resolution: {integrity: sha512-2qCTHimwdxLfz+YzdGfkqNlH0tLi9xjTnHddPmJwtIG9MGsdbutfTc4P+haPD7l7Cjxf/WZj+we5qfVPvvxfYw==}

  unist-util-position@5.0.0:
    resolution: {integrity: sha512-fucsC7HjXvkB5R3kTCO7kUjRdrS0BJt3M/FPxmHMBOm8JQi2BsHAHFsy27E0EolP8rp0NzXsJ+jNPyDWvOJZPA==}

  unist-util-stringify-position@4.0.0:
    resolution: {integrity: sha512-0ASV06AAoKCDkS2+xw5RXJywruurpbC4JZSm7nr7MOt1ojAzvyyaO+UxZf18j8FCF6kmzCZKcAgN/yu2gm2XgQ==}

  unist-util-visit-parents@6.0.1:
    resolution: {integrity: sha512-L/PqWzfTP9lzzEa6CKs0k2nARxTdZduw3zyh8d2NVBnsyvHjSX4TWse388YrrQKbvI8w20fGjGlhgT96WwKykw==}

  unist-util-visit@5.0.0:
    resolution: {integrity: sha512-MR04uvD+07cwl/yhVuVWAtw+3GOR/knlL55Nd/wAdblk27GCVt3lqpTivy/tkJcZoNPzTwS1Y+KMojlLDhoTzg==}

  universalify@2.0.1:
    resolution: {integrity: sha512-gptHNQghINnc/vTGIk0SOFGFNXw7JVrlRUtConJRlvaw6DuX0wO5Jeko9sWrMBhh+PsYAZ7oXAiOnf/UKogyiw==}
    engines: {node: '>= 10.0.0'}

  unpipe@1.0.0:
    resolution: {integrity: sha512-pjy2bYhSsufwWlKwPc+l3cN7+wuJlK6uz0YdJEOlQDbl6jo/YlPi4mb8agUkVC8BF7V8NuzeyPNqRksA3hztKQ==}
    engines: {node: '>= 0.8'}

  update-browserslist-db@1.1.2:
    resolution: {integrity: sha512-PPypAm5qvlD7XMZC3BujecnaOxwhrtoFR+Dqkk5Aa/6DssiH0ibKoketaj9w8LP7Bont1rYeoV5plxD7RTEPRg==}
    hasBin: true
    peerDependencies:
      browserslist: '>= 4.21.0'

  use-callback-ref@1.3.3:
    resolution: {integrity: sha512-jQL3lRnocaFtu3V00JToYz/4QkNWswxijDaCVNZRiRTO3HQDLsdu1ZtmIUvV4yPp+rvWm5j0y0TG/S61cuijTg==}
    engines: {node: '>=10'}
    peerDependencies:
      '@types/react': '*'
      react: ^16.8.0 || ^17.0.0 || ^18.0.0 || ^19.0.0 || ^19.0.0-rc
    peerDependenciesMeta:
      '@types/react':
        optional: true

<<<<<<< HEAD
  use-fireproof@0.20.0-dev-preview-60:
    resolution:
      {
        integrity: sha512-EEalAZvxM8iA9g91yPnrHBKoH1jhWovexxcwRRMW/Su3ZL2YjeQZh8KKziqoH5ZuHh4MPilRfGMbXsb2f49RUQ==,
      }
=======
  use-fireproof@0.20.0-dev-preview-52:
    resolution: {integrity: sha512-h2eU7YSkWzyYLSLPgq4r3y1ABFZsPFkWOB4rxKrWbtb1o/jzdv+ISdn1NJEeywkINOioQjqUe/MPUACKpLhoiA==}
>>>>>>> e73040ab
    peerDependencies:
      '@fireproof/core': ^0.20.0-dev-preview-60
      react: '>=18.0.0'

  use-sidecar@1.1.3:
    resolution: {integrity: sha512-Fedw0aZvkhynoPYlA5WXrMCAMm+nSWdZt6lzJQ7Ok8S6Q+VsHmHpRWndVRJ8Be0ZbkfPc5LRYH+5XrzXcEeLRQ==}
    engines: {node: '>=10'}
    peerDependencies:
      '@types/react': '*'
      react: ^16.8.0 || ^17.0.0 || ^18.0.0 || ^19.0.0 || ^19.0.0-rc
    peerDependenciesMeta:
      '@types/react':
        optional: true

  util-deprecate@1.0.2:
    resolution: {integrity: sha512-EPD5q1uXyFxJpCrLnCc1nHnq3gOa6DZBocAIiI2TaSCA7VCJ1UJDMagCzIkXNsUYfD1daK//LTEQ8xiIbrHtcw==}

  utils-merge@1.0.1:
    resolution: {integrity: sha512-pMZTvIkT1d+TFGvDOqodOclx0QWkkgi6Tdoa8gC8ffGAAqz9pzPTZWAybbsHHoED/ztMtkv/VoYTYyShUn81hA==}
    engines: {node: '>= 0.4.0'}

  uuid@8.3.2:
    resolution: {integrity: sha512-+NYs2QeMWy+GWFOEm9xnn6HCDp0l7QBD7ml8zLUmJ+93Q5NF0NocErnwkTkXVFNiX3/fpC6afS8Dhb/gz7R7eg==}
    hasBin: true

  valibot@0.41.0:
    resolution: {integrity: sha512-igDBb8CTYr8YTQlOKgaN9nSS0Be7z+WRuaeYqGf3Cjz3aKmSnqEmYnkfVjzIuumGqfHpa3fLIvMEAfhrpqN8ng==}
    peerDependencies:
      typescript: '>=5'
    peerDependenciesMeta:
      typescript:
        optional: true

  validate-npm-package-license@3.0.4:
    resolution: {integrity: sha512-DpKm2Ui/xN7/HQKCtpZxoRWBhZ9Z0kqtygG8XCgNQ8ZlDnxuQmWhj566j8fN4Cu3/JmbhsDo7fcAJq4s9h27Ew==}

  validate-npm-package-name@5.0.1:
    resolution: {integrity: sha512-OljLrQ9SQdOUqTaQxqL5dEfZWrXExyyWsozYlAWFawPVNuD83igl7uJD2RTkNMbniIYgt8l81eCJGIdQF7avLQ==}
    engines: {node: ^14.17.0 || ^16.13.0 || >=18.0.0}

  varint@6.0.0:
    resolution: {integrity: sha512-cXEIW6cfr15lFv563k4GuVuW/fiwjknytD37jIOLSdSWuOI6WnO/oKwmP2FQTU2l01LP8/M5TSAJpzUaGe3uWg==}

  vary@1.1.2:
    resolution: {integrity: sha512-BNGbWLfd0eUPabhkXUVm0j8uuvREyTh5ovRa/dyow/BqAbZJyC+5fU+IzQOzmAKzYqYRAISoRhdQr3eIZ/PXqg==}
    engines: {node: '>= 0.8'}

  vfile-message@4.0.2:
    resolution: {integrity: sha512-jRDZ1IMLttGj41KcZvlrYAaI3CfqpLpfpf+Mfig13viT6NKvRzWZ+lXz0Y5D60w6uJIBAOGq9mSHf0gktF0duw==}

  vfile@6.0.3:
    resolution: {integrity: sha512-KzIbH/9tXat2u30jf+smMwFCsno4wHVdNmzFyL+T/L3UGqqk6JKfVqOFOZEpZSHADH1k40ab6NUIXZq422ov3Q==}

  vite-node@3.0.0-beta.2:
    resolution: {integrity: sha512-ofTf6cfRdL30Wbl9n/BX81EyIR5s4PReLmSurrxQ+koLaWUNOEo8E0lCM53OJkb8vpa2URM2nSrxZsIFyvY1rg==}
    engines: {node: ^18.0.0 || ^20.0.0 || >=22.0.0}
    hasBin: true

  vite-node@3.0.8:
    resolution: {integrity: sha512-6PhR4H9VGlcwXZ+KWCdMqbtG649xCPZqfI9j2PsK1FcXgEzro5bGHcVKFCTqPLaNKZES8Evqv4LwvZARsq5qlg==}
    engines: {node: ^18.0.0 || ^20.0.0 || >=22.0.0}
    hasBin: true

  vite-tsconfig-paths@5.1.4:
    resolution: {integrity: sha512-cYj0LRuLV2c2sMqhqhGpaO3LretdtMn/BVX4cPLanIZuwwrkVl+lK84E/miEXkCHWXuq65rhNN4rXsBcOB3S4w==}
    peerDependencies:
      vite: '*'
    peerDependenciesMeta:
      vite:
        optional: true

  vite@6.1.0:
    resolution: {integrity: sha512-RjjMipCKVoR4hVfPY6GQTgveinjNuyLw+qruksLDvA5ktI1150VmcMBKmQaEWJhg/j6Uaf6dNCNA0AfdzUb/hQ==}
    engines: {node: ^18.0.0 || ^20.0.0 || >=22.0.0}
    hasBin: true
    peerDependencies:
      '@types/node': ^18.0.0 || ^20.0.0 || >=22.0.0
      jiti: '>=1.21.0'
      less: '*'
      lightningcss: ^1.21.0
      sass: '*'
      sass-embedded: '*'
      stylus: '*'
      sugarss: '*'
      terser: ^5.16.0
      tsx: ^4.8.1
      yaml: ^2.4.2
    peerDependenciesMeta:
      '@types/node':
        optional: true
      jiti:
        optional: true
      less:
        optional: true
      lightningcss:
        optional: true
      sass:
        optional: true
      sass-embedded:
        optional: true
      stylus:
        optional: true
      sugarss:
        optional: true
      terser:
        optional: true
      tsx:
        optional: true
      yaml:
        optional: true

  vitest@3.0.8:
    resolution: {integrity: sha512-dfqAsNqRGUc8hB9OVR2P0w8PZPEckti2+5rdZip0WIz9WW0MnImJ8XiR61QhqLa92EQzKP2uPkzenKOAHyEIbA==}
    engines: {node: ^18.0.0 || ^20.0.0 || >=22.0.0}
    hasBin: true
    peerDependencies:
      '@edge-runtime/vm': '*'
      '@types/debug': ^4.1.12
      '@types/node': ^18.0.0 || ^20.0.0 || >=22.0.0
      '@vitest/browser': 3.0.8
      '@vitest/ui': 3.0.8
      happy-dom: '*'
      jsdom: '*'
    peerDependenciesMeta:
      '@edge-runtime/vm':
        optional: true
      '@types/debug':
        optional: true
      '@types/node':
        optional: true
      '@vitest/browser':
        optional: true
      '@vitest/ui':
        optional: true
      happy-dom:
        optional: true
      jsdom:
        optional: true

  w3c-keyname@2.2.8:
    resolution: {integrity: sha512-dpojBhNsCNN7T82Tm7k26A6G9ML3NkhDsnw9n/eoxSRlVBB4CEtIQ/KTCLI2Fwf3ataSXRhYFkQi3SlnFwPvPQ==}

  w3c-xmlserializer@5.0.0:
    resolution: {integrity: sha512-o8qghlI8NZHU1lLPrpi2+Uq7abh4GGPpYANlalzWxyWteJOCsr/P+oPBA49TOLu5FTZO4d3F9MnWJfiMo4BkmA==}
    engines: {node: '>=18'}

  warning@3.0.0:
    resolution: {integrity: sha512-jMBt6pUrKn5I+OGgtQ4YZLdhIeJmObddh6CsibPxyQ5yPZm1XExSyzC1LCNX7BzhxWgiHmizBWJTHJIjMjTQYQ==}

  web-streams-polyfill@4.0.0-beta.3:
    resolution: {integrity: sha512-QW95TCTaHmsYfHDybGMwO5IJIM93I/6vTRk+daHTWFPhwh+C8Cg7j7XyKrwrj8Ib6vYXe0ocYNrmzY4xAAN6ug==}
    engines: {node: '>= 14'}

  webidl-conversions@3.0.1:
    resolution: {integrity: sha512-2JAn3z8AR6rjK8Sm8orRC0h/bcl/DqL7tRPdGZ4I1CjdF+EaMLmYxBHyXuKL849eucPFhvBoxMsflfOb8kxaeQ==}

  webidl-conversions@7.0.0:
    resolution: {integrity: sha512-VwddBukDzu71offAQR975unBIGqfKZpM+8ZX6ySk8nYhVoo5CYaZyzt3YBvYtRtO+aoGlqxPg/B87NGVZ/fu6g==}
    engines: {node: '>=12'}

  whatwg-encoding@3.1.1:
    resolution: {integrity: sha512-6qN4hJdMwfYBtE3YBTTHhoeuUrDBPZmbQaxWAqSALV/MeEnR5z1xd8UKud2RAkFoPkmB+hli1TZSnyi84xz1vQ==}
    engines: {node: '>=18'}

  whatwg-mimetype@4.0.0:
    resolution: {integrity: sha512-QaKxh0eNIi2mE9p2vEdzfagOKHCcj1pJ56EEHGQOVxp8r9/iszLUUV7v89x9O1p/T+NlTM5W7jW6+cz4Fq1YVg==}
    engines: {node: '>=18'}

  whatwg-url@14.1.1:
    resolution: {integrity: sha512-mDGf9diDad/giZ/Sm9Xi2YcyzaFpbdLpJPr+E9fSkyQ7KpQD4SdFcugkRQYzhmfI4KeV4Qpnn2sKPdo+kmsgRQ==}
    engines: {node: '>=18'}

  whatwg-url@5.0.0:
    resolution: {integrity: sha512-saE57nupxk6v3HY35+jzBwYa0rKSy0XR8JSxZPwgLr7ys0IBzhGviA1/TUGJLmSVqs8pb9AnvICXEuOHLprYTw==}

  which@2.0.2:
    resolution: {integrity: sha512-BLI3Tl1TW3Pvl70l3yq3Y64i+awpwXqsGBYWkkqMtnbXgrMD+yj7rhW0kuEDxzJaYXGjEW5ogapKNMEKNMjibA==}
    engines: {node: '>= 8'}
    hasBin: true

  which@3.0.1:
    resolution: {integrity: sha512-XA1b62dzQzLfaEOSQFTCOd5KFf/1VSzZo7/7TUjnya6u0vGGKzU96UQBZTAThCb2j4/xjBAyii1OhRLJEivHvg==}
    engines: {node: ^14.17.0 || ^16.13.0 || >=18.0.0}
    hasBin: true

  why-is-node-running@2.3.0:
    resolution: {integrity: sha512-hUrmaWBdVDcxvYqnyh09zunKzROWjbZTiNy8dBEjkS7ehEDQibXJ7XvlmtbwuTclUiIyN+CyXQD4Vmko8fNm8w==}
    engines: {node: '>=8'}
    hasBin: true

  wrap-ansi@7.0.0:
    resolution: {integrity: sha512-YVGIj2kamLSTxw6NsZjoBxfSwsn0ycdesmc4p+Q21c5zPuZ1pl+NfxVdxPtdHvmNVOQ6XSYG4AUtyt/Fi7D16Q==}
    engines: {node: '>=10'}

  wrap-ansi@8.1.0:
    resolution: {integrity: sha512-si7QWI6zUMq56bESFvagtmzMdGOtoxfR+Sez11Mobfc7tm+VkUckk9bW2UeffTGVUbOksxmSw0AA2gs8g71NCQ==}
    engines: {node: '>=12'}

  wrappy@1.0.2:
    resolution: {integrity: sha512-l4Sp/DRseor9wL6EvV2+TuQn63dMkPjZ/sp9XkghTEbV9KlPS1xUsZ3u7/IQO4wxtcFB4bgpQPRcR3QCvezPcQ==}

  ws@8.18.1:
    resolution: {integrity: sha512-RKW2aJZMXeMxVpnZ6bck+RswznaxmzdULiBr6KY7XkTnW8uvt0iT9H5DkHUChXrc+uurzwa0rVI16n/Xzjdz1w==}
    engines: {node: '>=10.0.0'}
    peerDependencies:
      bufferutil: ^4.0.1
      utf-8-validate: '>=5.0.2'
    peerDependenciesMeta:
      bufferutil:
        optional: true
      utf-8-validate:
        optional: true

  xml-name-validator@5.0.0:
    resolution: {integrity: sha512-EvGK8EJ3DhaHfbRlETOWAS5pO9MZITeauHKJyb8wyajUfQUenkIg2MvLDTZ4T/TgIcm3HU0TFBgWWboAZ30UHg==}
    engines: {node: '>=18'}

  xmlchars@2.2.0:
    resolution: {integrity: sha512-JZnDKK8B0RCDw84FNdDAIpZK+JuJw+s7Lz8nksI7SIuU3UXJJslUthsi+uWBUYOwPFwW7W7PRLRfUKpxjtjFCw==}

  xtend@4.0.2:
    resolution: {integrity: sha512-LKYU1iAXJXUgAXn9URjiu+MWhyUXHsvfp7mcuYm9dSUKK0/CjtrUwFAxD82/mCWbtLsGjFIad0wIsod4zrTAEQ==}
    engines: {node: '>=0.4'}

  yallist@3.1.1:
    resolution: {integrity: sha512-a4UGQaWPH59mOXUYnAG2ewncQS4i4F43Tv3JoAM+s2VDAmS9NsK8GpDMLrCHPksFT7h3K6TOoUNn2pb7RoXx4g==}

  yaml@1.10.2:
    resolution: {integrity: sha512-r3vXyErRCYJ7wg28yvBY5VSoAF8ZvlcW9/BwUzEtUsjvX/DKs24dIkuwjtuprwJJHsbyUbLApepYTR1BN4uHrg==}
    engines: {node: '>= 6'}

  yaml@2.7.0:
    resolution: {integrity: sha512-+hSoy/QHluxmC9kCIJyL/uyFmLmc+e5CFR5Wa+bpIhIj85LVb9ZH2nVnqrHoSvKogwODv0ClqZkmiSSaIH5LTA==}
    engines: {node: '>= 14'}
    hasBin: true

  yocto-queue@1.1.1:
    resolution: {integrity: sha512-b4JR1PFR10y1mKjhHY9LaGo6tmrgjit7hxVIeAmyMw3jegXR4dhYqLaQF5zMXZxY7tLpMyJeLjr1C4rLmkVe8g==}
    engines: {node: '>=12.20'}

  zwitch@2.0.4:
    resolution: {integrity: sha512-bXE4cR/kVZhKZX/RjPEflHaKVhUVl85noU3v6b8apfQEc1x4A+zBxjZ4lN8LqGd6WZ3dl98pY4o717VFmoPp+A==}

snapshots:

  '@adobe/css-tools@4.4.2': {}

  '@adviser/cement@0.3.20(typescript@5.7.3)':
    dependencies:
      ts-essentials: 10.0.4(typescript@5.7.3)
      yaml: 2.7.0
    transitivePeerDependencies:
      - typescript

  '@ampproject/remapping@2.3.0':
    dependencies:
      '@jridgewell/gen-mapping': 0.3.8
      '@jridgewell/trace-mapping': 0.3.25

  '@anthropic-ai/sdk@0.36.3':
    dependencies:
      '@types/node': 18.19.76
      '@types/node-fetch': 2.6.12
      abort-controller: 3.0.0
      agentkeepalive: 4.6.0
      form-data-encoder: 1.7.2
      formdata-node: 4.4.1
      node-fetch: 2.7.0
    transitivePeerDependencies:
      - encoding

  '@asamuzakjp/css-color@2.8.3':
    dependencies:
      '@csstools/css-calc': 2.1.2(@csstools/css-parser-algorithms@3.0.4(@csstools/css-tokenizer@3.0.3))(@csstools/css-tokenizer@3.0.3)
      '@csstools/css-color-parser': 3.0.8(@csstools/css-parser-algorithms@3.0.4(@csstools/css-tokenizer@3.0.3))(@csstools/css-tokenizer@3.0.3)
      '@csstools/css-parser-algorithms': 3.0.4(@csstools/css-tokenizer@3.0.3)
      '@csstools/css-tokenizer': 3.0.3
      lru-cache: 10.4.3

  '@babel/code-frame@7.26.2':
    dependencies:
      '@babel/helper-validator-identifier': 7.25.9
      js-tokens: 4.0.0
      picocolors: 1.1.1

  '@babel/compat-data@7.26.8': {}

  '@babel/core@7.26.9':
    dependencies:
      '@ampproject/remapping': 2.3.0
      '@babel/code-frame': 7.26.2
      '@babel/generator': 7.26.9
      '@babel/helper-compilation-targets': 7.26.5
      '@babel/helper-module-transforms': 7.26.0(@babel/core@7.26.9)
      '@babel/helpers': 7.26.9
      '@babel/parser': 7.27.0
      '@babel/template': 7.26.9
      '@babel/traverse': 7.27.0
      '@babel/types': 7.26.9
      convert-source-map: 2.0.0
      debug: 4.4.0
      gensync: 1.0.0-beta.2
      json5: 2.2.3
      semver: 6.3.1
    transitivePeerDependencies:
      - supports-color

  '@babel/generator@7.26.9':
    dependencies:
      '@babel/parser': 7.27.0
      '@babel/types': 7.26.9
      '@jridgewell/gen-mapping': 0.3.8
      '@jridgewell/trace-mapping': 0.3.25
      jsesc: 3.0.2

  '@babel/generator@7.27.0':
    dependencies:
      '@babel/parser': 7.27.0
      '@babel/types': 7.27.0
      '@jridgewell/gen-mapping': 0.3.8
      '@jridgewell/trace-mapping': 0.3.25
      jsesc: 3.0.2

  '@babel/helper-annotate-as-pure@7.25.9':
    dependencies:
      '@babel/types': 7.26.9

  '@babel/helper-compilation-targets@7.26.5':
    dependencies:
      '@babel/compat-data': 7.26.8
      '@babel/helper-validator-option': 7.25.9
      browserslist: 4.24.4
      lru-cache: 5.1.1
      semver: 6.3.1

  '@babel/helper-create-class-features-plugin@7.26.9(@babel/core@7.26.9)':
    dependencies:
      '@babel/core': 7.26.9
      '@babel/helper-annotate-as-pure': 7.25.9
      '@babel/helper-member-expression-to-functions': 7.25.9
      '@babel/helper-optimise-call-expression': 7.25.9
      '@babel/helper-replace-supers': 7.26.5(@babel/core@7.26.9)
      '@babel/helper-skip-transparent-expression-wrappers': 7.25.9
      '@babel/traverse': 7.27.0
      semver: 6.3.1
    transitivePeerDependencies:
      - supports-color

  '@babel/helper-member-expression-to-functions@7.25.9':
    dependencies:
      '@babel/traverse': 7.27.0
      '@babel/types': 7.26.9
    transitivePeerDependencies:
      - supports-color

  '@babel/helper-module-imports@7.25.9':
    dependencies:
      '@babel/traverse': 7.27.0
      '@babel/types': 7.26.9
    transitivePeerDependencies:
      - supports-color

  '@babel/helper-module-transforms@7.26.0(@babel/core@7.26.9)':
    dependencies:
      '@babel/core': 7.26.9
      '@babel/helper-module-imports': 7.25.9
      '@babel/helper-validator-identifier': 7.25.9
      '@babel/traverse': 7.27.0
    transitivePeerDependencies:
      - supports-color

  '@babel/helper-optimise-call-expression@7.25.9':
    dependencies:
      '@babel/types': 7.26.9

  '@babel/helper-plugin-utils@7.26.5': {}

  '@babel/helper-replace-supers@7.26.5(@babel/core@7.26.9)':
    dependencies:
      '@babel/core': 7.26.9
      '@babel/helper-member-expression-to-functions': 7.25.9
      '@babel/helper-optimise-call-expression': 7.25.9
      '@babel/traverse': 7.27.0
    transitivePeerDependencies:
      - supports-color

  '@babel/helper-skip-transparent-expression-wrappers@7.25.9':
    dependencies:
      '@babel/traverse': 7.27.0
      '@babel/types': 7.26.9
    transitivePeerDependencies:
      - supports-color

  '@babel/helper-string-parser@7.25.9': {}

  '@babel/helper-validator-identifier@7.25.9': {}

  '@babel/helper-validator-option@7.25.9': {}

  '@babel/helpers@7.26.9':
    dependencies:
      '@babel/template': 7.26.9
      '@babel/types': 7.26.9

  '@babel/parser@7.27.0':
    dependencies:
      '@babel/types': 7.27.0

  '@babel/plugin-syntax-decorators@7.25.9(@babel/core@7.26.9)':
    dependencies:
      '@babel/core': 7.26.9
      '@babel/helper-plugin-utils': 7.26.5

  '@babel/plugin-syntax-jsx@7.25.9(@babel/core@7.26.9)':
    dependencies:
      '@babel/core': 7.26.9
      '@babel/helper-plugin-utils': 7.26.5

  '@babel/plugin-syntax-typescript@7.25.9(@babel/core@7.26.9)':
    dependencies:
      '@babel/core': 7.26.9
      '@babel/helper-plugin-utils': 7.26.5

  '@babel/plugin-transform-modules-commonjs@7.26.3(@babel/core@7.26.9)':
    dependencies:
      '@babel/core': 7.26.9
      '@babel/helper-module-transforms': 7.26.0(@babel/core@7.26.9)
      '@babel/helper-plugin-utils': 7.26.5
    transitivePeerDependencies:
      - supports-color

  '@babel/plugin-transform-typescript@7.26.8(@babel/core@7.26.9)':
    dependencies:
      '@babel/core': 7.26.9
      '@babel/helper-annotate-as-pure': 7.25.9
      '@babel/helper-create-class-features-plugin': 7.26.9(@babel/core@7.26.9)
      '@babel/helper-plugin-utils': 7.26.5
      '@babel/helper-skip-transparent-expression-wrappers': 7.25.9
      '@babel/plugin-syntax-typescript': 7.25.9(@babel/core@7.26.9)
    transitivePeerDependencies:
      - supports-color

  '@babel/preset-typescript@7.26.0(@babel/core@7.26.9)':
    dependencies:
      '@babel/core': 7.26.9
      '@babel/helper-plugin-utils': 7.26.5
      '@babel/helper-validator-option': 7.25.9
      '@babel/plugin-syntax-jsx': 7.25.9(@babel/core@7.26.9)
      '@babel/plugin-transform-modules-commonjs': 7.26.3(@babel/core@7.26.9)
      '@babel/plugin-transform-typescript': 7.26.8(@babel/core@7.26.9)
    transitivePeerDependencies:
      - supports-color

  '@babel/runtime@7.26.9':
    dependencies:
      regenerator-runtime: 0.14.1

  '@babel/template@7.26.9':
    dependencies:
      '@babel/code-frame': 7.26.2
      '@babel/parser': 7.27.0
      '@babel/types': 7.26.9

  '@babel/template@7.27.0':
    dependencies:
      '@babel/code-frame': 7.26.2
      '@babel/parser': 7.27.0
      '@babel/types': 7.27.0

  '@babel/traverse@7.27.0':
    dependencies:
      '@babel/code-frame': 7.26.2
      '@babel/generator': 7.27.0
      '@babel/parser': 7.27.0
      '@babel/template': 7.27.0
      '@babel/types': 7.27.0
      debug: 4.4.0
      globals: 11.12.0
    transitivePeerDependencies:
      - supports-color

  '@babel/types@7.26.9':
    dependencies:
      '@babel/helper-string-parser': 7.25.9
      '@babel/helper-validator-identifier': 7.25.9

  '@babel/types@7.27.0':
    dependencies:
      '@babel/helper-string-parser': 7.25.9
      '@babel/helper-validator-identifier': 7.25.9

  '@bcoe/v8-coverage@1.0.2': {}

  '@biomejs/cli-darwin-arm64@1.9.4':
    optional: true

  '@bkrem/react-transition-group@1.3.5(react-dom@19.0.0(react@19.0.0))(react@19.0.0)':
    dependencies:
      chain-function: 1.0.1
      dom-helpers: 3.4.0
      loose-envify: 1.4.0
      prop-types: 15.8.1
      react: 19.0.0
      react-dom: 19.0.0(react@19.0.0)
      react-lifecycles-compat: 3.0.4
      warning: 3.0.0

  '@codemirror/autocomplete@6.18.6':
    dependencies:
      '@codemirror/language': 6.10.8
      '@codemirror/state': 6.5.2
      '@codemirror/view': 6.36.2
      '@lezer/common': 1.2.3

  '@codemirror/commands@6.8.0':
    dependencies:
      '@codemirror/language': 6.10.8
      '@codemirror/state': 6.5.2
      '@codemirror/view': 6.36.2
      '@lezer/common': 1.2.3

  '@codemirror/lang-css@6.3.1':
    dependencies:
      '@codemirror/autocomplete': 6.18.6
      '@codemirror/language': 6.10.8
      '@codemirror/state': 6.5.2
      '@lezer/common': 1.2.3
      '@lezer/css': 1.1.10

  '@codemirror/lang-html@6.4.9':
    dependencies:
      '@codemirror/autocomplete': 6.18.6
      '@codemirror/lang-css': 6.3.1
      '@codemirror/lang-javascript': 6.2.3
      '@codemirror/language': 6.10.8
      '@codemirror/state': 6.5.2
      '@codemirror/view': 6.36.2
      '@lezer/common': 1.2.3
      '@lezer/css': 1.1.10
      '@lezer/html': 1.3.10

  '@codemirror/lang-javascript@6.2.3':
    dependencies:
      '@codemirror/autocomplete': 6.18.6
      '@codemirror/language': 6.10.8
      '@codemirror/lint': 6.8.4
      '@codemirror/state': 6.5.2
      '@codemirror/view': 6.36.2
      '@lezer/common': 1.2.3
      '@lezer/javascript': 1.4.21

  '@codemirror/language@6.10.8':
    dependencies:
      '@codemirror/state': 6.5.2
      '@codemirror/view': 6.36.2
      '@lezer/common': 1.2.3
      '@lezer/highlight': 1.2.1
      '@lezer/lr': 1.4.2
      style-mod: 4.1.2

  '@codemirror/lint@6.8.4':
    dependencies:
      '@codemirror/state': 6.5.2
      '@codemirror/view': 6.36.2
      crelt: 1.0.6

  '@codemirror/state@6.5.2':
    dependencies:
      '@marijn/find-cluster-break': 1.0.2

  '@codemirror/view@6.36.2':
    dependencies:
      '@codemirror/state': 6.5.2
      style-mod: 4.1.2
      w3c-keyname: 2.2.8

  '@codesandbox/nodebox@0.1.8':
    dependencies:
      outvariant: 1.4.0
      strict-event-emitter: 0.4.6

  '@codesandbox/sandpack-client@2.19.8':
    dependencies:
      '@codesandbox/nodebox': 0.1.8
      buffer: 6.0.3
      dequal: 2.0.3
      mime-db: 1.53.0
      outvariant: 1.4.0
      static-browser-server: 1.0.3

  '@codesandbox/sandpack-react@2.20.0(react-dom@19.0.0(react@19.0.0))(react@19.0.0)':
    dependencies:
      '@codemirror/autocomplete': 6.18.6
      '@codemirror/commands': 6.8.0
      '@codemirror/lang-css': 6.3.1
      '@codemirror/lang-html': 6.4.9
      '@codemirror/lang-javascript': 6.2.3
      '@codemirror/language': 6.10.8
      '@codemirror/state': 6.5.2
      '@codemirror/view': 6.36.2
      '@codesandbox/sandpack-client': 2.19.8
      '@lezer/highlight': 1.2.1
      '@react-hook/intersection-observer': 3.1.2(react@19.0.0)
      '@stitches/core': 1.2.8
      anser: 2.3.2
      clean-set: 1.1.2
      dequal: 2.0.3
      escape-carriage: 1.3.1
      lz-string: 1.5.0
      react: 19.0.0
      react-devtools-inline: 4.4.0
      react-dom: 19.0.0(react@19.0.0)
      react-is: 17.0.2

  '@csstools/color-helpers@5.0.2': {}

  '@csstools/css-calc@2.1.2(@csstools/css-parser-algorithms@3.0.4(@csstools/css-tokenizer@3.0.3))(@csstools/css-tokenizer@3.0.3)':
    dependencies:
      '@csstools/css-parser-algorithms': 3.0.4(@csstools/css-tokenizer@3.0.3)
      '@csstools/css-tokenizer': 3.0.3

  '@csstools/css-color-parser@3.0.8(@csstools/css-parser-algorithms@3.0.4(@csstools/css-tokenizer@3.0.3))(@csstools/css-tokenizer@3.0.3)':
    dependencies:
      '@csstools/color-helpers': 5.0.2
      '@csstools/css-calc': 2.1.2(@csstools/css-parser-algorithms@3.0.4(@csstools/css-tokenizer@3.0.3))(@csstools/css-tokenizer@3.0.3)
      '@csstools/css-parser-algorithms': 3.0.4(@csstools/css-tokenizer@3.0.3)
      '@csstools/css-tokenizer': 3.0.3

  '@csstools/css-parser-algorithms@3.0.4(@csstools/css-tokenizer@3.0.3)':
    dependencies:
      '@csstools/css-tokenizer': 3.0.3

  '@csstools/css-tokenizer@3.0.3': {}

  '@emotion/babel-plugin@11.13.5':
    dependencies:
      '@babel/helper-module-imports': 7.25.9
      '@babel/runtime': 7.26.9
      '@emotion/hash': 0.9.2
      '@emotion/memoize': 0.9.0
      '@emotion/serialize': 1.3.3
      babel-plugin-macros: 3.1.0
      convert-source-map: 1.9.0
      escape-string-regexp: 4.0.0
      find-root: 1.1.0
      source-map: 0.5.7
      stylis: 4.2.0
    transitivePeerDependencies:
      - supports-color

  '@emotion/cache@11.14.0':
    dependencies:
      '@emotion/memoize': 0.9.0
      '@emotion/sheet': 1.4.0
      '@emotion/utils': 1.4.2
      '@emotion/weak-memoize': 0.4.0
      stylis: 4.2.0

  '@emotion/css@11.13.5':
    dependencies:
      '@emotion/babel-plugin': 11.13.5
      '@emotion/cache': 11.14.0
      '@emotion/serialize': 1.3.3
      '@emotion/sheet': 1.4.0
      '@emotion/utils': 1.4.2
    transitivePeerDependencies:
      - supports-color

  '@emotion/hash@0.9.2': {}

  '@emotion/memoize@0.9.0': {}

  '@emotion/react@11.14.0(@types/react@19.0.10)(react@19.0.0)':
    dependencies:
      '@babel/runtime': 7.26.9
      '@emotion/babel-plugin': 11.13.5
      '@emotion/cache': 11.14.0
      '@emotion/serialize': 1.3.3
      '@emotion/use-insertion-effect-with-fallbacks': 1.2.0(react@19.0.0)
      '@emotion/utils': 1.4.2
      '@emotion/weak-memoize': 0.4.0
      hoist-non-react-statics: 3.3.2
      react: 19.0.0
    optionalDependencies:
      '@types/react': 19.0.10
    transitivePeerDependencies:
      - supports-color

  '@emotion/serialize@1.3.3':
    dependencies:
      '@emotion/hash': 0.9.2
      '@emotion/memoize': 0.9.0
      '@emotion/unitless': 0.10.0
      '@emotion/utils': 1.4.2
      csstype: 3.1.3

  '@emotion/sheet@1.4.0': {}

  '@emotion/unitless@0.10.0': {}

  '@emotion/use-insertion-effect-with-fallbacks@1.2.0(react@19.0.0)':
    dependencies:
      react: 19.0.0

  '@emotion/utils@1.4.2': {}

  '@emotion/weak-memoize@0.4.0': {}

  '@esbuild/aix-ppc64@0.24.2':
    optional: true

  '@esbuild/android-arm64@0.24.2':
    optional: true

  '@esbuild/android-arm@0.24.2':
    optional: true

  '@esbuild/android-x64@0.24.2':
    optional: true

  '@esbuild/darwin-arm64@0.24.2':
    optional: true

  '@esbuild/darwin-x64@0.24.2':
    optional: true

  '@esbuild/freebsd-arm64@0.24.2':
    optional: true

  '@esbuild/freebsd-x64@0.24.2':
    optional: true

  '@esbuild/linux-arm64@0.24.2':
    optional: true

  '@esbuild/linux-arm@0.24.2':
    optional: true

  '@esbuild/linux-ia32@0.24.2':
    optional: true

  '@esbuild/linux-loong64@0.24.2':
    optional: true

  '@esbuild/linux-mips64el@0.24.2':
    optional: true

  '@esbuild/linux-ppc64@0.24.2':
    optional: true

  '@esbuild/linux-riscv64@0.24.2':
    optional: true

  '@esbuild/linux-s390x@0.24.2':
    optional: true

  '@esbuild/linux-x64@0.24.2':
    optional: true

  '@esbuild/netbsd-arm64@0.24.2':
    optional: true

  '@esbuild/netbsd-x64@0.24.2':
    optional: true

  '@esbuild/openbsd-arm64@0.24.2':
    optional: true

  '@esbuild/openbsd-x64@0.24.2':
    optional: true

  '@esbuild/sunos-x64@0.24.2':
    optional: true

  '@esbuild/win32-arm64@0.24.2':
    optional: true

  '@esbuild/win32-ia32@0.24.2':
    optional: true

  '@esbuild/win32-x64@0.24.2':
    optional: true

  '@fireproof/core@0.20.0-dev-preview-41(@adviser/cement@0.3.20(typescript@5.7.3))(react@19.0.0)':
    dependencies:
      '@adviser/cement': 0.3.20(typescript@5.7.3)
      '@fireproof/vendor': 1.2.0
      '@ipld/car': 5.4.0
      '@ipld/dag-cbor': 9.2.2
      '@ipld/dag-json': 10.2.3
      '@ipld/unixfs': 3.0.0
      cborg: 4.2.8
      charwise: 3.0.1
      idb: 8.0.2
      ipfs-unixfs-exporter: 13.6.1
      multiformats: 13.3.2
      p-limit: 6.2.0
      p-map: 7.0.3
      p-retry: 6.2.1
      prolly-trees: 1.0.4
      react: 19.0.0

  '@fireproof/vendor@1.2.0':
    dependencies:
      '@ipld/dag-pb': 4.1.3
      '@multiformats/murmur3': 2.1.8
      hamt-sharding: 3.0.6
      interface-blockstore: 5.3.1
      ipfs-unixfs: 11.2.0
      it-filter: 3.1.1
      it-last: 3.0.6
      it-map: 3.1.1
      it-parallel: 3.0.8
      it-pipe: 3.0.1
      it-pushable: 3.2.3
      multiformats: 13.3.2
      p-queue: 8.1.0
      progress-events: 1.0.1
      varint: 6.0.0

  '@floating-ui/core@1.6.9':
    dependencies:
      '@floating-ui/utils': 0.2.9

  '@floating-ui/dom@1.6.13':
    dependencies:
      '@floating-ui/core': 1.6.9
      '@floating-ui/utils': 0.2.9

  '@floating-ui/react-dom@2.1.2(react-dom@19.0.0(react@19.0.0))(react@19.0.0)':
    dependencies:
      '@floating-ui/dom': 1.6.13
      react: 19.0.0
      react-dom: 19.0.0(react@19.0.0)

  '@floating-ui/utils@0.2.9': {}

  '@ipld/car@5.4.0':
    dependencies:
      '@ipld/dag-cbor': 9.2.2
      cborg: 4.2.8
      multiformats: 13.3.2
      varint: 6.0.0

  '@ipld/dag-cbor@9.2.2':
    dependencies:
      cborg: 4.2.8
      multiformats: 13.3.2

  '@ipld/dag-json@10.2.3':
    dependencies:
      cborg: 4.2.8
      multiformats: 13.3.2

  '@ipld/dag-pb@4.1.3':
    dependencies:
      multiformats: 13.3.2

  '@ipld/unixfs@3.0.0':
    dependencies:
      '@ipld/dag-pb': 4.1.3
      '@multiformats/murmur3': 2.1.8
      '@perma/map': 1.0.3
      actor: 2.3.1
      multiformats: 13.3.2
      protobufjs: 7.4.0
      rabin-rs: 2.1.0

  '@isaacs/cliui@8.0.2':
    dependencies:
      string-width: 5.1.2
      string-width-cjs: string-width@4.2.3
      strip-ansi: 7.1.0
      strip-ansi-cjs: strip-ansi@6.0.1
      wrap-ansi: 8.1.0
      wrap-ansi-cjs: wrap-ansi@7.0.0

  '@istanbuljs/schema@0.1.3': {}

  '@jridgewell/gen-mapping@0.3.8':
    dependencies:
      '@jridgewell/set-array': 1.2.1
      '@jridgewell/sourcemap-codec': 1.5.0
      '@jridgewell/trace-mapping': 0.3.25

  '@jridgewell/resolve-uri@3.1.2': {}

  '@jridgewell/set-array@1.2.1': {}

  '@jridgewell/sourcemap-codec@1.5.0': {}

  '@jridgewell/trace-mapping@0.3.25':
    dependencies:
      '@jridgewell/resolve-uri': 3.1.2
      '@jridgewell/sourcemap-codec': 1.5.0

  '@lezer/common@1.2.3': {}

  '@lezer/css@1.1.10':
    dependencies:
      '@lezer/common': 1.2.3
      '@lezer/highlight': 1.2.1
      '@lezer/lr': 1.4.2

  '@lezer/highlight@1.2.1':
    dependencies:
      '@lezer/common': 1.2.3

  '@lezer/html@1.3.10':
    dependencies:
      '@lezer/common': 1.2.3
      '@lezer/highlight': 1.2.1
      '@lezer/lr': 1.4.2

  '@lezer/javascript@1.4.21':
    dependencies:
      '@lezer/common': 1.2.3
      '@lezer/highlight': 1.2.1
      '@lezer/lr': 1.4.2

  '@lezer/lr@1.4.2':
    dependencies:
      '@lezer/common': 1.2.3

  '@marijn/find-cluster-break@1.0.2': {}

  '@mjackson/node-fetch-server@0.2.0': {}

  '@monaco-editor/loader@1.5.0':
    dependencies:
      state-local: 1.0.7

  '@monaco-editor/react@4.7.0(monaco-editor@0.52.2)(react-dom@19.0.0(react@19.0.0))(react@19.0.0)':
    dependencies:
      '@monaco-editor/loader': 1.5.0
      monaco-editor: 0.52.2
      react: 19.0.0
      react-dom: 19.0.0(react@19.0.0)

  '@multiformats/murmur3@2.1.8':
    dependencies:
      multiformats: 13.3.2
      murmurhash3js-revisited: 3.0.0

  '@npmcli/git@4.1.0':
    dependencies:
      '@npmcli/promise-spawn': 6.0.2
      lru-cache: 7.18.3
      npm-pick-manifest: 8.0.2
      proc-log: 3.0.0
      promise-inflight: 1.0.1
      promise-retry: 2.0.1
      semver: 7.7.1
      which: 3.0.1
    transitivePeerDependencies:
      - bluebird

  '@npmcli/package-json@4.0.1':
    dependencies:
      '@npmcli/git': 4.1.0
      glob: 10.4.5
      hosted-git-info: 6.1.3
      json-parse-even-better-errors: 3.0.2
      normalize-package-data: 5.0.0
      proc-log: 3.0.0
      semver: 7.7.1
    transitivePeerDependencies:
      - bluebird

  '@npmcli/promise-spawn@6.0.2':
    dependencies:
      which: 3.0.1

  '@one-ini/wasm@0.1.1': {}

  '@open-draft/deferred-promise@2.2.0': {}

  '@perma/map@1.0.3':
    dependencies:
      '@multiformats/murmur3': 2.1.8
      murmurhash3js-revisited: 3.0.0

  '@pkgjs/parseargs@0.11.0':
    optional: true

  '@protobufjs/aspromise@1.1.2': {}

  '@protobufjs/base64@1.1.2': {}

  '@protobufjs/codegen@2.0.4': {}

  '@protobufjs/eventemitter@1.1.0': {}

  '@protobufjs/fetch@1.1.0':
    dependencies:
      '@protobufjs/aspromise': 1.1.2
      '@protobufjs/inquire': 1.1.0

  '@protobufjs/float@1.0.2': {}

  '@protobufjs/inquire@1.1.0': {}

  '@protobufjs/path@1.1.2': {}

  '@protobufjs/pool@1.1.0': {}

  '@protobufjs/utf8@1.1.0': {}

  '@radix-ui/number@1.1.0': {}

  '@radix-ui/primitive@1.1.1': {}

  '@radix-ui/react-accordion@1.2.3(@types/react-dom@19.0.4(@types/react@19.0.10))(@types/react@19.0.10)(react-dom@19.0.0(react@19.0.0))(react@19.0.0)':
    dependencies:
      '@radix-ui/primitive': 1.1.1
      '@radix-ui/react-collapsible': 1.1.3(@types/react-dom@19.0.4(@types/react@19.0.10))(@types/react@19.0.10)(react-dom@19.0.0(react@19.0.0))(react@19.0.0)
      '@radix-ui/react-collection': 1.1.2(@types/react-dom@19.0.4(@types/react@19.0.10))(@types/react@19.0.10)(react-dom@19.0.0(react@19.0.0))(react@19.0.0)
      '@radix-ui/react-compose-refs': 1.1.1(@types/react@19.0.10)(react@19.0.0)
      '@radix-ui/react-context': 1.1.1(@types/react@19.0.10)(react@19.0.0)
      '@radix-ui/react-direction': 1.1.0(@types/react@19.0.10)(react@19.0.0)
      '@radix-ui/react-id': 1.1.0(@types/react@19.0.10)(react@19.0.0)
      '@radix-ui/react-primitive': 2.0.2(@types/react-dom@19.0.4(@types/react@19.0.10))(@types/react@19.0.10)(react-dom@19.0.0(react@19.0.0))(react@19.0.0)
      '@radix-ui/react-use-controllable-state': 1.1.0(@types/react@19.0.10)(react@19.0.0)
      react: 19.0.0
      react-dom: 19.0.0(react@19.0.0)
    optionalDependencies:
      '@types/react': 19.0.10
      '@types/react-dom': 19.0.4(@types/react@19.0.10)

  '@radix-ui/react-arrow@1.1.2(@types/react-dom@19.0.4(@types/react@19.0.10))(@types/react@19.0.10)(react-dom@19.0.0(react@19.0.0))(react@19.0.0)':
    dependencies:
      '@radix-ui/react-primitive': 2.0.2(@types/react-dom@19.0.4(@types/react@19.0.10))(@types/react@19.0.10)(react-dom@19.0.0(react@19.0.0))(react@19.0.0)
      react: 19.0.0
      react-dom: 19.0.0(react@19.0.0)
    optionalDependencies:
      '@types/react': 19.0.10
      '@types/react-dom': 19.0.4(@types/react@19.0.10)

  '@radix-ui/react-collapsible@1.1.3(@types/react-dom@19.0.4(@types/react@19.0.10))(@types/react@19.0.10)(react-dom@19.0.0(react@19.0.0))(react@19.0.0)':
    dependencies:
      '@radix-ui/primitive': 1.1.1
      '@radix-ui/react-compose-refs': 1.1.1(@types/react@19.0.10)(react@19.0.0)
      '@radix-ui/react-context': 1.1.1(@types/react@19.0.10)(react@19.0.0)
      '@radix-ui/react-id': 1.1.0(@types/react@19.0.10)(react@19.0.0)
      '@radix-ui/react-presence': 1.1.2(@types/react-dom@19.0.4(@types/react@19.0.10))(@types/react@19.0.10)(react-dom@19.0.0(react@19.0.0))(react@19.0.0)
      '@radix-ui/react-primitive': 2.0.2(@types/react-dom@19.0.4(@types/react@19.0.10))(@types/react@19.0.10)(react-dom@19.0.0(react@19.0.0))(react@19.0.0)
      '@radix-ui/react-use-controllable-state': 1.1.0(@types/react@19.0.10)(react@19.0.0)
      '@radix-ui/react-use-layout-effect': 1.1.0(@types/react@19.0.10)(react@19.0.0)
      react: 19.0.0
      react-dom: 19.0.0(react@19.0.0)
    optionalDependencies:
      '@types/react': 19.0.10
      '@types/react-dom': 19.0.4(@types/react@19.0.10)

  '@radix-ui/react-collection@1.1.2(@types/react-dom@19.0.4(@types/react@19.0.10))(@types/react@19.0.10)(react-dom@19.0.0(react@19.0.0))(react@19.0.0)':
    dependencies:
      '@radix-ui/react-compose-refs': 1.1.1(@types/react@19.0.10)(react@19.0.0)
      '@radix-ui/react-context': 1.1.1(@types/react@19.0.10)(react@19.0.0)
      '@radix-ui/react-primitive': 2.0.2(@types/react-dom@19.0.4(@types/react@19.0.10))(@types/react@19.0.10)(react-dom@19.0.0(react@19.0.0))(react@19.0.0)
      '@radix-ui/react-slot': 1.1.2(@types/react@19.0.10)(react@19.0.0)
      react: 19.0.0
      react-dom: 19.0.0(react@19.0.0)
    optionalDependencies:
      '@types/react': 19.0.10
      '@types/react-dom': 19.0.4(@types/react@19.0.10)

  '@radix-ui/react-compose-refs@1.1.1(@types/react@19.0.10)(react@19.0.0)':
    dependencies:
      react: 19.0.0
    optionalDependencies:
      '@types/react': 19.0.10

  '@radix-ui/react-context@1.1.1(@types/react@19.0.10)(react@19.0.0)':
    dependencies:
      react: 19.0.0
    optionalDependencies:
      '@types/react': 19.0.10

  '@radix-ui/react-direction@1.1.0(@types/react@19.0.10)(react@19.0.0)':
    dependencies:
      react: 19.0.0
    optionalDependencies:
      '@types/react': 19.0.10

  '@radix-ui/react-dismissable-layer@1.1.5(@types/react-dom@19.0.4(@types/react@19.0.10))(@types/react@19.0.10)(react-dom@19.0.0(react@19.0.0))(react@19.0.0)':
    dependencies:
      '@radix-ui/primitive': 1.1.1
      '@radix-ui/react-compose-refs': 1.1.1(@types/react@19.0.10)(react@19.0.0)
      '@radix-ui/react-primitive': 2.0.2(@types/react-dom@19.0.4(@types/react@19.0.10))(@types/react@19.0.10)(react-dom@19.0.0(react@19.0.0))(react@19.0.0)
      '@radix-ui/react-use-callback-ref': 1.1.0(@types/react@19.0.10)(react@19.0.0)
      '@radix-ui/react-use-escape-keydown': 1.1.0(@types/react@19.0.10)(react@19.0.0)
      react: 19.0.0
      react-dom: 19.0.0(react@19.0.0)
    optionalDependencies:
      '@types/react': 19.0.10
      '@types/react-dom': 19.0.4(@types/react@19.0.10)

  '@radix-ui/react-focus-guards@1.1.1(@types/react@19.0.10)(react@19.0.0)':
    dependencies:
      react: 19.0.0
    optionalDependencies:
      '@types/react': 19.0.10

  '@radix-ui/react-focus-scope@1.1.2(@types/react-dom@19.0.4(@types/react@19.0.10))(@types/react@19.0.10)(react-dom@19.0.0(react@19.0.0))(react@19.0.0)':
    dependencies:
      '@radix-ui/react-compose-refs': 1.1.1(@types/react@19.0.10)(react@19.0.0)
      '@radix-ui/react-primitive': 2.0.2(@types/react-dom@19.0.4(@types/react@19.0.10))(@types/react@19.0.10)(react-dom@19.0.0(react@19.0.0))(react@19.0.0)
      '@radix-ui/react-use-callback-ref': 1.1.0(@types/react@19.0.10)(react@19.0.0)
      react: 19.0.0
      react-dom: 19.0.0(react@19.0.0)
    optionalDependencies:
      '@types/react': 19.0.10
      '@types/react-dom': 19.0.4(@types/react@19.0.10)

  '@radix-ui/react-id@1.1.0(@types/react@19.0.10)(react@19.0.0)':
    dependencies:
      '@radix-ui/react-use-layout-effect': 1.1.0(@types/react@19.0.10)(react@19.0.0)
      react: 19.0.0
    optionalDependencies:
      '@types/react': 19.0.10

  '@radix-ui/react-popper@1.2.2(@types/react-dom@19.0.4(@types/react@19.0.10))(@types/react@19.0.10)(react-dom@19.0.0(react@19.0.0))(react@19.0.0)':
    dependencies:
      '@floating-ui/react-dom': 2.1.2(react-dom@19.0.0(react@19.0.0))(react@19.0.0)
      '@radix-ui/react-arrow': 1.1.2(@types/react-dom@19.0.4(@types/react@19.0.10))(@types/react@19.0.10)(react-dom@19.0.0(react@19.0.0))(react@19.0.0)
      '@radix-ui/react-compose-refs': 1.1.1(@types/react@19.0.10)(react@19.0.0)
      '@radix-ui/react-context': 1.1.1(@types/react@19.0.10)(react@19.0.0)
      '@radix-ui/react-primitive': 2.0.2(@types/react-dom@19.0.4(@types/react@19.0.10))(@types/react@19.0.10)(react-dom@19.0.0(react@19.0.0))(react@19.0.0)
      '@radix-ui/react-use-callback-ref': 1.1.0(@types/react@19.0.10)(react@19.0.0)
      '@radix-ui/react-use-layout-effect': 1.1.0(@types/react@19.0.10)(react@19.0.0)
      '@radix-ui/react-use-rect': 1.1.0(@types/react@19.0.10)(react@19.0.0)
      '@radix-ui/react-use-size': 1.1.0(@types/react@19.0.10)(react@19.0.0)
      '@radix-ui/rect': 1.1.0
      react: 19.0.0
      react-dom: 19.0.0(react@19.0.0)
    optionalDependencies:
      '@types/react': 19.0.10
      '@types/react-dom': 19.0.4(@types/react@19.0.10)

  '@radix-ui/react-portal@1.1.4(@types/react-dom@19.0.4(@types/react@19.0.10))(@types/react@19.0.10)(react-dom@19.0.0(react@19.0.0))(react@19.0.0)':
    dependencies:
      '@radix-ui/react-primitive': 2.0.2(@types/react-dom@19.0.4(@types/react@19.0.10))(@types/react@19.0.10)(react-dom@19.0.0(react@19.0.0))(react@19.0.0)
      '@radix-ui/react-use-layout-effect': 1.1.0(@types/react@19.0.10)(react@19.0.0)
      react: 19.0.0
      react-dom: 19.0.0(react@19.0.0)
    optionalDependencies:
      '@types/react': 19.0.10
      '@types/react-dom': 19.0.4(@types/react@19.0.10)

  '@radix-ui/react-presence@1.1.2(@types/react-dom@19.0.4(@types/react@19.0.10))(@types/react@19.0.10)(react-dom@19.0.0(react@19.0.0))(react@19.0.0)':
    dependencies:
      '@radix-ui/react-compose-refs': 1.1.1(@types/react@19.0.10)(react@19.0.0)
      '@radix-ui/react-use-layout-effect': 1.1.0(@types/react@19.0.10)(react@19.0.0)
      react: 19.0.0
      react-dom: 19.0.0(react@19.0.0)
    optionalDependencies:
      '@types/react': 19.0.10
      '@types/react-dom': 19.0.4(@types/react@19.0.10)

  '@radix-ui/react-primitive@2.0.2(@types/react-dom@19.0.4(@types/react@19.0.10))(@types/react@19.0.10)(react-dom@19.0.0(react@19.0.0))(react@19.0.0)':
    dependencies:
      '@radix-ui/react-slot': 1.1.2(@types/react@19.0.10)(react@19.0.0)
      react: 19.0.0
      react-dom: 19.0.0(react@19.0.0)
    optionalDependencies:
      '@types/react': 19.0.10
      '@types/react-dom': 19.0.4(@types/react@19.0.10)

  '@radix-ui/react-select@2.1.6(@types/react-dom@19.0.4(@types/react@19.0.10))(@types/react@19.0.10)(react-dom@19.0.0(react@19.0.0))(react@19.0.0)':
    dependencies:
      '@radix-ui/number': 1.1.0
      '@radix-ui/primitive': 1.1.1
      '@radix-ui/react-collection': 1.1.2(@types/react-dom@19.0.4(@types/react@19.0.10))(@types/react@19.0.10)(react-dom@19.0.0(react@19.0.0))(react@19.0.0)
      '@radix-ui/react-compose-refs': 1.1.1(@types/react@19.0.10)(react@19.0.0)
      '@radix-ui/react-context': 1.1.1(@types/react@19.0.10)(react@19.0.0)
      '@radix-ui/react-direction': 1.1.0(@types/react@19.0.10)(react@19.0.0)
      '@radix-ui/react-dismissable-layer': 1.1.5(@types/react-dom@19.0.4(@types/react@19.0.10))(@types/react@19.0.10)(react-dom@19.0.0(react@19.0.0))(react@19.0.0)
      '@radix-ui/react-focus-guards': 1.1.1(@types/react@19.0.10)(react@19.0.0)
      '@radix-ui/react-focus-scope': 1.1.2(@types/react-dom@19.0.4(@types/react@19.0.10))(@types/react@19.0.10)(react-dom@19.0.0(react@19.0.0))(react@19.0.0)
      '@radix-ui/react-id': 1.1.0(@types/react@19.0.10)(react@19.0.0)
      '@radix-ui/react-popper': 1.2.2(@types/react-dom@19.0.4(@types/react@19.0.10))(@types/react@19.0.10)(react-dom@19.0.0(react@19.0.0))(react@19.0.0)
      '@radix-ui/react-portal': 1.1.4(@types/react-dom@19.0.4(@types/react@19.0.10))(@types/react@19.0.10)(react-dom@19.0.0(react@19.0.0))(react@19.0.0)
      '@radix-ui/react-primitive': 2.0.2(@types/react-dom@19.0.4(@types/react@19.0.10))(@types/react@19.0.10)(react-dom@19.0.0(react@19.0.0))(react@19.0.0)
      '@radix-ui/react-slot': 1.1.2(@types/react@19.0.10)(react@19.0.0)
      '@radix-ui/react-use-callback-ref': 1.1.0(@types/react@19.0.10)(react@19.0.0)
      '@radix-ui/react-use-controllable-state': 1.1.0(@types/react@19.0.10)(react@19.0.0)
      '@radix-ui/react-use-layout-effect': 1.1.0(@types/react@19.0.10)(react@19.0.0)
      '@radix-ui/react-use-previous': 1.1.0(@types/react@19.0.10)(react@19.0.0)
      '@radix-ui/react-visually-hidden': 1.1.2(@types/react-dom@19.0.4(@types/react@19.0.10))(@types/react@19.0.10)(react-dom@19.0.0(react@19.0.0))(react@19.0.0)
      aria-hidden: 1.2.4
      react: 19.0.0
      react-dom: 19.0.0(react@19.0.0)
      react-remove-scroll: 2.6.3(@types/react@19.0.10)(react@19.0.0)
    optionalDependencies:
      '@types/react': 19.0.10
      '@types/react-dom': 19.0.4(@types/react@19.0.10)

  '@radix-ui/react-slot@1.1.2(@types/react@19.0.10)(react@19.0.0)':
    dependencies:
      '@radix-ui/react-compose-refs': 1.1.1(@types/react@19.0.10)(react@19.0.0)
      react: 19.0.0
    optionalDependencies:
      '@types/react': 19.0.10

  '@radix-ui/react-use-callback-ref@1.1.0(@types/react@19.0.10)(react@19.0.0)':
    dependencies:
      react: 19.0.0
    optionalDependencies:
      '@types/react': 19.0.10

  '@radix-ui/react-use-controllable-state@1.1.0(@types/react@19.0.10)(react@19.0.0)':
    dependencies:
      '@radix-ui/react-use-callback-ref': 1.1.0(@types/react@19.0.10)(react@19.0.0)
      react: 19.0.0
    optionalDependencies:
      '@types/react': 19.0.10

  '@radix-ui/react-use-escape-keydown@1.1.0(@types/react@19.0.10)(react@19.0.0)':
    dependencies:
      '@radix-ui/react-use-callback-ref': 1.1.0(@types/react@19.0.10)(react@19.0.0)
      react: 19.0.0
    optionalDependencies:
      '@types/react': 19.0.10

  '@radix-ui/react-use-layout-effect@1.1.0(@types/react@19.0.10)(react@19.0.0)':
    dependencies:
      react: 19.0.0
    optionalDependencies:
      '@types/react': 19.0.10

  '@radix-ui/react-use-previous@1.1.0(@types/react@19.0.10)(react@19.0.0)':
    dependencies:
      react: 19.0.0
    optionalDependencies:
      '@types/react': 19.0.10

  '@radix-ui/react-use-rect@1.1.0(@types/react@19.0.10)(react@19.0.0)':
    dependencies:
      '@radix-ui/rect': 1.1.0
      react: 19.0.0
    optionalDependencies:
      '@types/react': 19.0.10

  '@radix-ui/react-use-size@1.1.0(@types/react@19.0.10)(react@19.0.0)':
    dependencies:
      '@radix-ui/react-use-layout-effect': 1.1.0(@types/react@19.0.10)(react@19.0.0)
      react: 19.0.0
    optionalDependencies:
      '@types/react': 19.0.10

  '@radix-ui/react-visually-hidden@1.1.2(@types/react-dom@19.0.4(@types/react@19.0.10))(@types/react@19.0.10)(react-dom@19.0.0(react@19.0.0))(react@19.0.0)':
    dependencies:
      '@radix-ui/react-primitive': 2.0.2(@types/react-dom@19.0.4(@types/react@19.0.10))(@types/react@19.0.10)(react-dom@19.0.0(react@19.0.0))(react@19.0.0)
      react: 19.0.0
      react-dom: 19.0.0(react@19.0.0)
    optionalDependencies:
      '@types/react': 19.0.10
      '@types/react-dom': 19.0.4(@types/react@19.0.10)

  '@radix-ui/rect@1.1.0': {}

  '@react-hook/intersection-observer@3.1.2(react@19.0.0)':
    dependencies:
      '@react-hook/passive-layout-effect': 1.2.1(react@19.0.0)
      intersection-observer: 0.10.0
      react: 19.0.0

  '@react-hook/passive-layout-effect@1.2.1(react@19.0.0)':
    dependencies:
      react: 19.0.0

  '@react-router/dev@7.1.5(@react-router/serve@7.1.5(react-router@7.1.5(react-dom@19.0.0(react@19.0.0))(react@19.0.0))(typescript@5.7.3))(@types/node@22.13.4)(babel-plugin-macros@3.1.0)(jiti@2.4.2)(lightningcss@1.29.1)(react-router@7.1.5(react-dom@19.0.0(react@19.0.0))(react@19.0.0))(typescript@5.7.3)(vite@6.1.0(@types/node@22.13.4)(jiti@2.4.2)(lightningcss@1.29.1)(yaml@2.7.0))(yaml@2.7.0)':
    dependencies:
      '@babel/core': 7.26.9
      '@babel/generator': 7.26.9
      '@babel/parser': 7.27.0
      '@babel/plugin-syntax-decorators': 7.25.9(@babel/core@7.26.9)
      '@babel/plugin-syntax-jsx': 7.25.9(@babel/core@7.26.9)
      '@babel/preset-typescript': 7.26.0(@babel/core@7.26.9)
      '@babel/traverse': 7.27.0
      '@babel/types': 7.26.9
      '@npmcli/package-json': 4.0.1
      '@react-router/node': 7.1.5(react-router@7.1.5(react-dom@19.0.0(react@19.0.0))(react@19.0.0))(typescript@5.7.3)
      arg: 5.0.2
      babel-dead-code-elimination: 1.0.9
      chokidar: 4.0.3
      dedent: 1.5.3(babel-plugin-macros@3.1.0)
      es-module-lexer: 1.6.0
      exit-hook: 2.2.1
      fs-extra: 10.1.0
      gunzip-maybe: 1.4.2
      jsesc: 3.0.2
      lodash: 4.17.21
      pathe: 1.1.2
      picocolors: 1.1.1
      picomatch: 2.3.1
      prettier: 2.8.8
      react-refresh: 0.14.2
      react-router: 7.1.5(react-dom@19.0.0(react@19.0.0))(react@19.0.0)
      semver: 7.7.1
      set-cookie-parser: 2.7.1
      valibot: 0.41.0(typescript@5.7.3)
      vite: 6.1.0(@types/node@22.13.4)(jiti@2.4.2)(lightningcss@1.29.1)(yaml@2.7.0)
      vite-node: 3.0.0-beta.2(@types/node@22.13.4)(jiti@2.4.2)(lightningcss@1.29.1)(yaml@2.7.0)
    optionalDependencies:
      '@react-router/serve': 7.1.5(react-router@7.1.5(react-dom@19.0.0(react@19.0.0))(react@19.0.0))(typescript@5.7.3)
      typescript: 5.7.3
    transitivePeerDependencies:
      - '@types/node'
      - babel-plugin-macros
      - bluebird
      - jiti
      - less
      - lightningcss
      - sass
      - sass-embedded
      - stylus
      - sugarss
      - supports-color
      - terser
      - tsx
      - yaml

  '@react-router/express@7.1.5(express@4.21.2)(react-router@7.1.5(react-dom@19.0.0(react@19.0.0))(react@19.0.0))(typescript@5.7.3)':
    dependencies:
      '@react-router/node': 7.1.5(react-router@7.1.5(react-dom@19.0.0(react@19.0.0))(react@19.0.0))(typescript@5.7.3)
      express: 4.21.2
      react-router: 7.1.5(react-dom@19.0.0(react@19.0.0))(react@19.0.0)
    optionalDependencies:
      typescript: 5.7.3

  '@react-router/node@7.1.5(react-router@7.1.5(react-dom@19.0.0(react@19.0.0))(react@19.0.0))(typescript@5.7.3)':
    dependencies:
      '@mjackson/node-fetch-server': 0.2.0
      react-router: 7.1.5(react-dom@19.0.0(react@19.0.0))(react@19.0.0)
      source-map-support: 0.5.21
      stream-slice: 0.1.2
      undici: 6.21.1
    optionalDependencies:
      typescript: 5.7.3

  '@react-router/serve@7.1.5(react-router@7.1.5(react-dom@19.0.0(react@19.0.0))(react@19.0.0))(typescript@5.7.3)':
    dependencies:
      '@react-router/express': 7.1.5(express@4.21.2)(react-router@7.1.5(react-dom@19.0.0(react@19.0.0))(react@19.0.0))(typescript@5.7.3)
      '@react-router/node': 7.1.5(react-router@7.1.5(react-dom@19.0.0(react@19.0.0))(react@19.0.0))(typescript@5.7.3)
      compression: 1.8.0
      express: 4.21.2
      get-port: 5.1.1
      morgan: 1.10.0
      react-router: 7.1.5(react-dom@19.0.0(react@19.0.0))(react@19.0.0)
      source-map-support: 0.5.21
    transitivePeerDependencies:
      - supports-color
      - typescript

  '@rollup/rollup-android-arm-eabi@4.34.8':
    optional: true

  '@rollup/rollup-android-arm64@4.34.8':
    optional: true

  '@rollup/rollup-darwin-arm64@4.34.7':
    optional: true

  '@rollup/rollup-darwin-arm64@4.34.8':
    optional: true

  '@rollup/rollup-darwin-x64@4.34.8':
    optional: true

  '@rollup/rollup-freebsd-arm64@4.34.8':
    optional: true

  '@rollup/rollup-freebsd-x64@4.34.8':
    optional: true

  '@rollup/rollup-linux-arm-gnueabihf@4.34.8':
    optional: true

  '@rollup/rollup-linux-arm-musleabihf@4.34.8':
    optional: true

  '@rollup/rollup-linux-arm64-gnu@4.34.8':
    optional: true

  '@rollup/rollup-linux-arm64-musl@4.34.8':
    optional: true

  '@rollup/rollup-linux-loongarch64-gnu@4.34.8':
    optional: true

  '@rollup/rollup-linux-powerpc64le-gnu@4.34.8':
    optional: true

  '@rollup/rollup-linux-riscv64-gnu@4.34.8':
    optional: true

  '@rollup/rollup-linux-s390x-gnu@4.34.8':
    optional: true

  '@rollup/rollup-linux-x64-gnu@4.34.7':
    optional: true

  '@rollup/rollup-linux-x64-gnu@4.34.8':
    optional: true

  '@rollup/rollup-linux-x64-musl@4.34.8':
    optional: true

  '@rollup/rollup-win32-arm64-msvc@4.34.8':
    optional: true

  '@rollup/rollup-win32-ia32-msvc@4.34.8':
    optional: true

  '@rollup/rollup-win32-x64-msvc@4.34.8':
    optional: true

  '@shikijs/core@3.2.1':
    dependencies:
      '@shikijs/types': 3.2.1
      '@shikijs/vscode-textmate': 10.0.2
      '@types/hast': 3.0.4
      hast-util-to-html: 9.0.5

  '@shikijs/engine-javascript@3.2.1':
    dependencies:
      '@shikijs/types': 3.2.1
      '@shikijs/vscode-textmate': 10.0.2
      oniguruma-to-es: 4.1.0

  '@shikijs/engine-oniguruma@3.2.1':
    dependencies:
      '@shikijs/types': 3.2.1
      '@shikijs/vscode-textmate': 10.0.2

  '@shikijs/langs@3.2.1':
    dependencies:
      '@shikijs/types': 3.2.1

  '@shikijs/monaco@3.2.1':
    dependencies:
      '@shikijs/core': 3.2.1
      '@shikijs/types': 3.2.1
      '@shikijs/vscode-textmate': 10.0.2

  '@shikijs/themes@3.2.1':
    dependencies:
      '@shikijs/types': 3.2.1

  '@shikijs/types@3.2.1':
    dependencies:
      '@shikijs/vscode-textmate': 10.0.2
      '@types/hast': 3.0.4

  '@shikijs/vscode-textmate@10.0.2': {}

  '@stitches/core@1.2.8': {}

  '@tailwindcss/node@4.0.6':
    dependencies:
      enhanced-resolve: 5.18.1
      jiti: 2.4.2
      tailwindcss: 4.0.6

  '@tailwindcss/oxide-android-arm64@4.0.6':
    optional: true

  '@tailwindcss/oxide-darwin-arm64@4.0.6':
    optional: true

  '@tailwindcss/oxide-darwin-x64@4.0.6':
    optional: true

  '@tailwindcss/oxide-freebsd-x64@4.0.6':
    optional: true

  '@tailwindcss/oxide-linux-arm-gnueabihf@4.0.6':
    optional: true

  '@tailwindcss/oxide-linux-arm64-gnu@4.0.6':
    optional: true

  '@tailwindcss/oxide-linux-arm64-musl@4.0.6':
    optional: true

  '@tailwindcss/oxide-linux-x64-gnu@4.0.6':
    optional: true

  '@tailwindcss/oxide-linux-x64-musl@4.0.6':
    optional: true

  '@tailwindcss/oxide-win32-arm64-msvc@4.0.6':
    optional: true

  '@tailwindcss/oxide-win32-x64-msvc@4.0.6':
    optional: true

  '@tailwindcss/oxide@4.0.6':
    optionalDependencies:
      '@tailwindcss/oxide-android-arm64': 4.0.6
      '@tailwindcss/oxide-darwin-arm64': 4.0.6
      '@tailwindcss/oxide-darwin-x64': 4.0.6
      '@tailwindcss/oxide-freebsd-x64': 4.0.6
      '@tailwindcss/oxide-linux-arm-gnueabihf': 4.0.6
      '@tailwindcss/oxide-linux-arm64-gnu': 4.0.6
      '@tailwindcss/oxide-linux-arm64-musl': 4.0.6
      '@tailwindcss/oxide-linux-x64-gnu': 4.0.6
      '@tailwindcss/oxide-linux-x64-musl': 4.0.6
      '@tailwindcss/oxide-win32-arm64-msvc': 4.0.6
      '@tailwindcss/oxide-win32-x64-msvc': 4.0.6

  '@tailwindcss/typography@0.5.16(tailwindcss@4.0.6)':
    dependencies:
      lodash.castarray: 4.4.0
      lodash.isplainobject: 4.0.6
      lodash.merge: 4.6.2
      postcss-selector-parser: 6.0.10
      tailwindcss: 4.0.6

  '@tailwindcss/vite@4.0.6(vite@6.1.0(@types/node@22.13.4)(jiti@2.4.2)(lightningcss@1.29.1)(yaml@2.7.0))':
    dependencies:
      '@tailwindcss/node': 4.0.6
      '@tailwindcss/oxide': 4.0.6
      lightningcss: 1.29.1
      tailwindcss: 4.0.6
      vite: 6.1.0(@types/node@22.13.4)(jiti@2.4.2)(lightningcss@1.29.1)(yaml@2.7.0)

  '@testing-library/dom@10.4.0':
    dependencies:
      '@babel/code-frame': 7.26.2
      '@babel/runtime': 7.26.9
      '@types/aria-query': 5.0.4
      aria-query: 5.3.0
      chalk: 4.1.2
      dom-accessibility-api: 0.5.16
      lz-string: 1.5.0
      pretty-format: 27.5.1

  '@testing-library/jest-dom@6.6.3':
    dependencies:
      '@adobe/css-tools': 4.4.2
      aria-query: 5.3.0
      chalk: 3.0.0
      css.escape: 1.5.1
      dom-accessibility-api: 0.6.3
      lodash: 4.17.21
      redent: 3.0.0

  '@testing-library/react-hooks@8.0.1(@types/react@19.0.10)(react-dom@19.0.0(react@19.0.0))(react@19.0.0)':
    dependencies:
      '@babel/runtime': 7.26.9
      react: 19.0.0
      react-error-boundary: 3.1.4(react@19.0.0)
    optionalDependencies:
      '@types/react': 19.0.10
      react-dom: 19.0.0(react@19.0.0)

  '@testing-library/react@16.2.0(@testing-library/dom@10.4.0)(@types/react-dom@19.0.4(@types/react@19.0.10))(@types/react@19.0.10)(react-dom@19.0.0(react@19.0.0))(react@19.0.0)':
    dependencies:
      '@babel/runtime': 7.26.9
      '@testing-library/dom': 10.4.0
      react: 19.0.0
      react-dom: 19.0.0(react@19.0.0)
    optionalDependencies:
      '@types/react': 19.0.10
      '@types/react-dom': 19.0.4(@types/react@19.0.10)

  '@types/aria-query@5.0.4': {}

  '@types/cookie@0.6.0': {}

  '@types/debug@4.1.12':
    dependencies:
      '@types/ms': 2.1.0

  '@types/estree-jsx@1.0.5':
    dependencies:
      '@types/estree': 1.0.6

  '@types/estree@1.0.6': {}

  '@types/hast@3.0.4':
    dependencies:
      '@types/unist': 3.0.3

  '@types/mdast@4.0.4':
    dependencies:
      '@types/unist': 3.0.3

  '@types/ms@2.1.0': {}

  '@types/node-fetch@2.6.12':
    dependencies:
      '@types/node': 22.13.4
      form-data: 4.0.2

  '@types/node@18.19.76':
    dependencies:
      undici-types: 5.26.5

  '@types/node@22.13.4':
    dependencies:
      undici-types: 6.20.0

  '@types/parse-json@4.0.2': {}

  '@types/react-dom@19.0.4(@types/react@19.0.10)':
    dependencies:
      '@types/react': 19.0.10

  '@types/react-reconciler@0.28.9(@types/react@19.0.10)':
    dependencies:
      '@types/react': 19.0.10

  '@types/react@19.0.10':
    dependencies:
      csstype: 3.1.3

  '@types/retry@0.12.2': {}

  '@types/unist@2.0.11': {}

  '@types/unist@3.0.3': {}

  '@ungap/structured-clone@1.3.0': {}

  '@vitest/coverage-v8@3.0.8(vitest@3.0.8(@types/debug@4.1.12)(@types/node@22.13.4)(jiti@2.4.2)(jsdom@26.0.0)(lightningcss@1.29.1)(yaml@2.7.0))':
    dependencies:
      '@ampproject/remapping': 2.3.0
      '@bcoe/v8-coverage': 1.0.2
      debug: 4.4.0
      istanbul-lib-coverage: 3.2.2
      istanbul-lib-report: 3.0.1
      istanbul-lib-source-maps: 5.0.6
      istanbul-reports: 3.1.7
      magic-string: 0.30.17
      magicast: 0.3.5
      std-env: 3.8.1
      test-exclude: 7.0.1
      tinyrainbow: 2.0.0
      vitest: 3.0.8(@types/debug@4.1.12)(@types/node@22.13.4)(jiti@2.4.2)(jsdom@26.0.0)(lightningcss@1.29.1)(yaml@2.7.0)
    transitivePeerDependencies:
      - supports-color

  '@vitest/expect@3.0.8':
    dependencies:
      '@vitest/spy': 3.0.8
      '@vitest/utils': 3.0.8
      chai: 5.2.0
      tinyrainbow: 2.0.0

  '@vitest/mocker@3.0.8(vite@6.1.0(@types/node@22.13.4)(jiti@2.4.2)(lightningcss@1.29.1)(yaml@2.7.0))':
    dependencies:
      '@vitest/spy': 3.0.8
      estree-walker: 3.0.3
      magic-string: 0.30.17
    optionalDependencies:
      vite: 6.1.0(@types/node@22.13.4)(jiti@2.4.2)(lightningcss@1.29.1)(yaml@2.7.0)

  '@vitest/pretty-format@3.0.8':
    dependencies:
      tinyrainbow: 2.0.0

  '@vitest/runner@3.0.8':
    dependencies:
      '@vitest/utils': 3.0.8
      pathe: 2.0.3

  '@vitest/snapshot@3.0.8':
    dependencies:
      '@vitest/pretty-format': 3.0.8
      magic-string: 0.30.17
      pathe: 2.0.3

  '@vitest/spy@3.0.8':
    dependencies:
      tinyspy: 3.0.2

  '@vitest/utils@3.0.8':
    dependencies:
      '@vitest/pretty-format': 3.0.8
      loupe: 3.1.3
      tinyrainbow: 2.0.0

  abbrev@3.0.0: {}

  abort-controller@3.0.0:
    dependencies:
      event-target-shim: 5.0.1

  accepts@1.3.8:
    dependencies:
      mime-types: 2.1.35
      negotiator: 0.6.3

  actor@2.3.1: {}

  agent-base@7.1.3: {}

  agentkeepalive@4.6.0:
    dependencies:
      humanize-ms: 1.2.1

  anser@2.3.2: {}

  ansi-regex@5.0.1: {}

  ansi-regex@6.1.0: {}

  ansi-styles@4.3.0:
    dependencies:
      color-convert: 2.0.1

  ansi-styles@5.2.0: {}

  ansi-styles@6.2.1: {}

  arg@5.0.2: {}

  aria-hidden@1.2.4:
    dependencies:
      tslib: 2.8.1

  aria-query@5.3.0:
    dependencies:
      dequal: 2.0.3

  array-flatten@1.1.1: {}

  assertion-error@2.0.1: {}

  asynckit@0.4.0: {}

  babel-dead-code-elimination@1.0.9:
    dependencies:
      '@babel/core': 7.26.9
      '@babel/parser': 7.27.0
      '@babel/traverse': 7.27.0
      '@babel/types': 7.26.9
    transitivePeerDependencies:
      - supports-color

  babel-plugin-macros@3.1.0:
    dependencies:
      '@babel/runtime': 7.26.9
      cosmiconfig: 7.1.0
      resolve: 1.22.10

  bail@2.0.2: {}

  balanced-match@1.0.2: {}

  base64-js@1.5.1: {}

  basic-auth@2.0.1:
    dependencies:
      safe-buffer: 5.1.2

  beautify@0.0.8:
    dependencies:
      cssbeautify: 0.3.1
      html: 1.0.0
      js-beautify: 1.15.3

  big-integer@1.6.52: {}

  bippy@0.2.24(@types/react@19.0.10)(react@19.0.0):
    dependencies:
      '@types/react-reconciler': 0.28.9(@types/react@19.0.10)
      react: 19.0.0
    transitivePeerDependencies:
      - '@types/react'

  bl@4.1.0:
    dependencies:
      buffer: 5.7.1
      inherits: 2.0.4
      readable-stream: 3.6.2

  body-parser@1.20.3:
    dependencies:
      bytes: 3.1.2
      content-type: 1.0.5
      debug: 2.6.9
      depd: 2.0.0
      destroy: 1.2.0
      http-errors: 2.0.0
      iconv-lite: 0.4.24
      on-finished: 2.4.1
      qs: 6.13.0
      raw-body: 2.5.2
      type-is: 1.6.18
      unpipe: 1.0.0
    transitivePeerDependencies:
      - supports-color

  brace-expansion@2.0.1:
    dependencies:
      balanced-match: 1.0.2

  browserify-zlib@0.1.4:
    dependencies:
      pako: 0.2.9

  browserslist@4.24.4:
    dependencies:
      caniuse-lite: 1.0.30001700
      electron-to-chromium: 1.5.101
      node-releases: 2.0.19
      update-browserslist-db: 1.1.2(browserslist@4.24.4)

  buffer-from@1.1.2: {}

  buffer@5.7.1:
    dependencies:
      base64-js: 1.5.1
      ieee754: 1.2.1

  buffer@6.0.3:
    dependencies:
      base64-js: 1.5.1
      ieee754: 1.2.1

  bytes@3.1.2: {}

  cac@6.7.14: {}

  call-ai@0.6.0: {}

  call-bind-apply-helpers@1.0.2:
    dependencies:
      es-errors: 1.3.0
      function-bind: 1.1.2

  call-bound@1.0.3:
    dependencies:
      call-bind-apply-helpers: 1.0.2
      get-intrinsic: 1.2.7

  callsites@3.1.0: {}

  caniuse-lite@1.0.30001700: {}

  cborg@4.2.8: {}

  ccount@2.0.1: {}

  chai@5.2.0:
    dependencies:
      assertion-error: 2.0.1
      check-error: 2.1.1
      deep-eql: 5.0.2
      loupe: 3.1.3
      pathval: 2.0.0

  chain-function@1.0.1: {}

  chalk@3.0.0:
    dependencies:
      ansi-styles: 4.3.0
      supports-color: 7.2.0

  chalk@4.1.2:
    dependencies:
      ansi-styles: 4.3.0
      supports-color: 7.2.0

  chalk@5.4.1: {}

  character-entities-html4@2.1.0: {}

  character-entities-legacy@3.0.0: {}

  character-entities@2.0.2: {}

  character-reference-invalid@2.0.1: {}

  charwise@3.0.1: {}

  check-error@2.1.1: {}

  chokidar@4.0.3:
    dependencies:
      readdirp: 4.1.2

  classnames@2.5.1: {}

  clean-set@1.1.2: {}

  clone@2.1.2: {}

  clsx@2.1.1: {}

  color-convert@2.0.1:
    dependencies:
      color-name: 1.1.4

  color-name@1.1.4: {}

  combined-stream@1.0.8:
    dependencies:
      delayed-stream: 1.0.0

  comma-separated-tokens@2.0.3: {}

  commander@10.0.1: {}

  compressible@2.0.18:
    dependencies:
      mime-db: 1.53.0

  compression@1.8.0:
    dependencies:
      bytes: 3.1.2
      compressible: 2.0.18
      debug: 2.6.9
      negotiator: 0.6.4
      on-headers: 1.0.2
      safe-buffer: 5.2.1
      vary: 1.1.2
    transitivePeerDependencies:
      - supports-color

  concat-stream@1.6.2:
    dependencies:
      buffer-from: 1.1.2
      inherits: 2.0.4
      readable-stream: 2.3.8
      typedarray: 0.0.6

  config-chain@1.1.13:
    dependencies:
      ini: 1.3.8
      proto-list: 1.2.4

  content-disposition@0.5.4:
    dependencies:
      safe-buffer: 5.2.1

  content-type@1.0.5: {}

  convert-source-map@1.9.0: {}

  convert-source-map@2.0.0: {}

  cookie-signature@1.0.6: {}

  cookie@0.7.1: {}

  cookie@1.0.2: {}

  core-util-is@1.0.3: {}

  cosmiconfig@7.1.0:
    dependencies:
      '@types/parse-json': 4.0.2
      import-fresh: 3.3.1
      parse-json: 5.2.0
      path-type: 4.0.0
      yaml: 1.10.2

  crelt@1.0.6: {}

  cross-spawn@7.0.6:
    dependencies:
      path-key: 3.1.1
      shebang-command: 2.0.0
      which: 2.0.2

  css.escape@1.5.1: {}

  cssbeautify@0.3.1: {}

  cssesc@3.0.0: {}

  cssstyle@4.2.1:
    dependencies:
      '@asamuzakjp/css-color': 2.8.3
      rrweb-cssom: 0.8.0

  csstype@3.1.3: {}

  d3-color@3.1.0: {}

  d3-dispatch@3.0.1: {}

  d3-drag@3.0.0:
    dependencies:
      d3-dispatch: 3.0.1
      d3-selection: 3.0.0

  d3-ease@3.0.1: {}

  d3-hierarchy@1.1.9: {}

  d3-interpolate@3.0.1:
    dependencies:
      d3-color: 3.1.0

  d3-path@1.0.9: {}

  d3-selection@3.0.0: {}

  d3-shape@1.3.7:
    dependencies:
      d3-path: 1.0.9

  d3-timer@3.0.1: {}

  d3-transition@3.0.1(d3-selection@3.0.0):
    dependencies:
      d3-color: 3.1.0
      d3-dispatch: 3.0.1
      d3-ease: 3.0.1
      d3-interpolate: 3.0.1
      d3-selection: 3.0.0
      d3-timer: 3.0.1

  d3-zoom@3.0.0:
    dependencies:
      d3-dispatch: 3.0.1
      d3-drag: 3.0.0
      d3-interpolate: 3.0.1
      d3-selection: 3.0.0
      d3-transition: 3.0.1(d3-selection@3.0.0)

  d@1.0.2:
    dependencies:
      es5-ext: 0.10.64
      type: 2.7.3

  data-urls@5.0.0:
    dependencies:
      whatwg-mimetype: 4.0.0
      whatwg-url: 14.1.1

  date-fns@4.1.0: {}

  debug@2.6.9:
    dependencies:
      ms: 2.0.0

  debug@4.4.0:
    dependencies:
      ms: 2.1.3

  decimal.js@10.5.0: {}

  decode-named-character-reference@1.1.0:
    dependencies:
      character-entities: 2.0.2

  dedent@1.5.3(babel-plugin-macros@3.1.0):
    optionalDependencies:
      babel-plugin-macros: 3.1.0

  deep-eql@5.0.2: {}

  delayed-stream@1.0.0: {}

  depd@2.0.0: {}

  dequal@2.0.3: {}

  destroy@1.2.0: {}

  detect-libc@1.0.3: {}

  detect-node-es@1.1.0: {}

  devlop@1.1.0:
    dependencies:
      dequal: 2.0.3

  diff@5.2.0: {}

  dom-accessibility-api@0.5.16: {}

  dom-accessibility-api@0.6.3: {}

  dom-helpers@3.4.0:
    dependencies:
      '@babel/runtime': 7.26.9

  dotenv@16.4.7: {}

  dunder-proto@1.0.1:
    dependencies:
      call-bind-apply-helpers: 1.0.2
      es-errors: 1.3.0
      gopd: 1.2.0

  duplexify@3.7.1:
    dependencies:
      end-of-stream: 1.4.4
      inherits: 2.0.4
      readable-stream: 2.3.8
      stream-shift: 1.0.3

  eastasianwidth@0.2.0: {}

  editorconfig@1.0.4:
    dependencies:
      '@one-ini/wasm': 0.1.1
      commander: 10.0.1
      minimatch: 9.0.1
      semver: 7.7.1

  ee-first@1.1.1: {}

  electron-to-chromium@1.5.101: {}

  emoji-regex-xs@1.0.0: {}

  emoji-regex@8.0.0: {}

  emoji-regex@9.2.2: {}

  encodeurl@1.0.2: {}

  encodeurl@2.0.0: {}

  end-of-stream@1.4.4:
    dependencies:
      once: 1.4.0

  enhanced-resolve@5.18.1:
    dependencies:
      graceful-fs: 4.2.11
      tapable: 2.2.1

  entities@4.5.0: {}

  err-code@2.0.3: {}

  error-ex@1.3.2:
    dependencies:
      is-arrayish: 0.2.1

  es-define-property@1.0.1: {}

  es-errors@1.3.0: {}

  es-module-lexer@1.6.0: {}

  es-object-atoms@1.1.1:
    dependencies:
      es-errors: 1.3.0

  es-set-tostringtag@2.1.0:
    dependencies:
      es-errors: 1.3.0
      get-intrinsic: 1.2.7
      has-tostringtag: 1.0.2
      hasown: 2.0.2

  es5-ext@0.10.64:
    dependencies:
      es6-iterator: 2.0.3
      es6-symbol: 3.1.4
      esniff: 2.0.1
      next-tick: 1.1.0

  es6-iterator@2.0.3:
    dependencies:
      d: 1.0.2
      es5-ext: 0.10.64
      es6-symbol: 3.1.4

  es6-symbol@3.1.4:
    dependencies:
      d: 1.0.2
      ext: 1.7.0

  esbuild@0.24.2:
    optionalDependencies:
      '@esbuild/aix-ppc64': 0.24.2
      '@esbuild/android-arm': 0.24.2
      '@esbuild/android-arm64': 0.24.2
      '@esbuild/android-x64': 0.24.2
      '@esbuild/darwin-arm64': 0.24.2
      '@esbuild/darwin-x64': 0.24.2
      '@esbuild/freebsd-arm64': 0.24.2
      '@esbuild/freebsd-x64': 0.24.2
      '@esbuild/linux-arm': 0.24.2
      '@esbuild/linux-arm64': 0.24.2
      '@esbuild/linux-ia32': 0.24.2
      '@esbuild/linux-loong64': 0.24.2
      '@esbuild/linux-mips64el': 0.24.2
      '@esbuild/linux-ppc64': 0.24.2
      '@esbuild/linux-riscv64': 0.24.2
      '@esbuild/linux-s390x': 0.24.2
      '@esbuild/linux-x64': 0.24.2
      '@esbuild/netbsd-arm64': 0.24.2
      '@esbuild/netbsd-x64': 0.24.2
      '@esbuild/openbsd-arm64': 0.24.2
      '@esbuild/openbsd-x64': 0.24.2
      '@esbuild/sunos-x64': 0.24.2
      '@esbuild/win32-arm64': 0.24.2
      '@esbuild/win32-ia32': 0.24.2
      '@esbuild/win32-x64': 0.24.2

  escalade@3.2.0: {}

  escape-carriage@1.3.1: {}

  escape-html@1.0.3: {}

  escape-string-regexp@4.0.0: {}

  esniff@2.0.1:
    dependencies:
      d: 1.0.2
      es5-ext: 0.10.64
      event-emitter: 0.3.5
      type: 2.7.3

  estree-util-is-identifier-name@3.0.0: {}

  estree-walker@3.0.3:
    dependencies:
      '@types/estree': 1.0.6

  etag@1.8.1: {}

  event-emitter@0.3.5:
    dependencies:
      d: 1.0.2
      es5-ext: 0.10.64

  event-target-shim@5.0.1: {}

  eventemitter3@5.0.1: {}

  exit-hook@2.2.1: {}

  expect-type@1.2.0: {}

  express@4.21.2:
    dependencies:
      accepts: 1.3.8
      array-flatten: 1.1.1
      body-parser: 1.20.3
      content-disposition: 0.5.4
      content-type: 1.0.5
      cookie: 0.7.1
      cookie-signature: 1.0.6
      debug: 2.6.9
      depd: 2.0.0
      encodeurl: 2.0.0
      escape-html: 1.0.3
      etag: 1.8.1
      finalhandler: 1.3.1
      fresh: 0.5.2
      http-errors: 2.0.0
      merge-descriptors: 1.0.3
      methods: 1.1.2
      on-finished: 2.4.1
      parseurl: 1.3.3
      path-to-regexp: 0.1.12
      proxy-addr: 2.0.7
      qs: 6.13.0
      range-parser: 1.2.1
      safe-buffer: 5.2.1
      send: 0.19.0
      serve-static: 1.16.2
      setprototypeof: 1.2.0
      statuses: 2.0.1
      type-is: 1.6.18
      utils-merge: 1.0.1
      vary: 1.1.2
    transitivePeerDependencies:
      - supports-color

  ext@1.7.0:
    dependencies:
      type: 2.7.3

  extend@3.0.2: {}

  finalhandler@1.3.1:
    dependencies:
      debug: 2.6.9
      encodeurl: 2.0.0
      escape-html: 1.0.3
      on-finished: 2.4.1
      parseurl: 1.3.3
      statuses: 2.0.1
      unpipe: 1.0.0
    transitivePeerDependencies:
      - supports-color

  find-root@1.1.0: {}

  foreground-child@3.3.0:
    dependencies:
      cross-spawn: 7.0.6
      signal-exit: 4.1.0

  form-data-encoder@1.7.2: {}

  form-data@4.0.2:
    dependencies:
      asynckit: 0.4.0
      combined-stream: 1.0.8
      es-set-tostringtag: 2.1.0
      mime-types: 2.1.35

  formdata-node@4.4.1:
    dependencies:
      node-domexception: 1.0.0
      web-streams-polyfill: 4.0.0-beta.3

  forwarded@0.2.0: {}

  framer-motion@12.4.3(react-dom@19.0.0(react@19.0.0))(react@19.0.0):
    dependencies:
      motion-dom: 12.0.0
      motion-utils: 12.0.0
      tslib: 2.8.1
    optionalDependencies:
      react: 19.0.0
      react-dom: 19.0.0(react@19.0.0)

  fresh@0.5.2: {}

  fs-extra@10.1.0:
    dependencies:
      graceful-fs: 4.2.11
      jsonfile: 6.1.0
      universalify: 2.0.1

  fsevents@2.3.3:
    optional: true

  function-bind@1.1.2: {}

  gensync@1.0.0-beta.2: {}

  get-intrinsic@1.2.7:
    dependencies:
      call-bind-apply-helpers: 1.0.2
      es-define-property: 1.0.1
      es-errors: 1.3.0
      es-object-atoms: 1.1.1
      function-bind: 1.1.2
      get-proto: 1.0.1
      gopd: 1.2.0
      has-symbols: 1.1.0
      hasown: 2.0.2
      math-intrinsics: 1.1.0

  get-nonce@1.0.1: {}

  get-port@5.1.1: {}

  get-proto@1.0.1:
    dependencies:
      dunder-proto: 1.0.1
      es-object-atoms: 1.1.1

  glob@10.4.5:
    dependencies:
      foreground-child: 3.3.0
      jackspeak: 3.4.3
      minimatch: 9.0.5
      minipass: 7.1.2
      package-json-from-dist: 1.0.1
      path-scurry: 1.11.1

  globals@11.12.0: {}

  globrex@0.1.2: {}

  gopd@1.2.0: {}

  graceful-fs@4.2.11: {}

  gunzip-maybe@1.4.2:
    dependencies:
      browserify-zlib: 0.1.4
      is-deflate: 1.0.0
      is-gzip: 1.0.0
      peek-stream: 1.1.3
      pumpify: 1.5.1
      through2: 2.0.5

  hamt-sharding@3.0.6:
    dependencies:
      sparse-array: 1.3.2
      uint8arrays: 5.1.0

  has-flag@4.0.0: {}

  has-symbols@1.1.0: {}

  has-tostringtag@1.0.2:
    dependencies:
      has-symbols: 1.1.0

  hasown@2.0.2:
    dependencies:
      function-bind: 1.1.2

  hast-util-to-html@9.0.5:
    dependencies:
      '@types/hast': 3.0.4
      '@types/unist': 3.0.3
      ccount: 2.0.1
      comma-separated-tokens: 2.0.3
      hast-util-whitespace: 3.0.0
      html-void-elements: 3.0.0
      mdast-util-to-hast: 13.2.0
      property-information: 7.0.0
      space-separated-tokens: 2.0.2
      stringify-entities: 4.0.4
      zwitch: 2.0.4

  hast-util-to-jsx-runtime@2.3.6:
    dependencies:
      '@types/estree': 1.0.6
      '@types/hast': 3.0.4
      '@types/unist': 3.0.3
      comma-separated-tokens: 2.0.3
      devlop: 1.1.0
      estree-util-is-identifier-name: 3.0.0
      hast-util-whitespace: 3.0.0
      mdast-util-mdx-expression: 2.0.1
      mdast-util-mdx-jsx: 3.2.0
      mdast-util-mdxjs-esm: 2.0.1
      property-information: 7.0.0
      space-separated-tokens: 2.0.2
      style-to-js: 1.1.16
      unist-util-position: 5.0.0
      vfile-message: 4.0.2
    transitivePeerDependencies:
      - supports-color

  hast-util-whitespace@3.0.0:
    dependencies:
      '@types/hast': 3.0.4

  hoist-non-react-statics@3.3.2:
    dependencies:
      react-is: 16.13.1

  hosted-git-info@6.1.3:
    dependencies:
      lru-cache: 7.18.3

  html-encoding-sniffer@4.0.0:
    dependencies:
      whatwg-encoding: 3.1.1

  html-escaper@2.0.2: {}

  html-url-attributes@3.0.1: {}

  html-void-elements@3.0.0: {}

  html@1.0.0:
    dependencies:
      concat-stream: 1.6.2

  http-errors@2.0.0:
    dependencies:
      depd: 2.0.0
      inherits: 2.0.4
      setprototypeof: 1.2.0
      statuses: 2.0.1
      toidentifier: 1.0.1

  http-proxy-agent@7.0.2:
    dependencies:
      agent-base: 7.1.3
      debug: 4.4.0
    transitivePeerDependencies:
      - supports-color

  https-proxy-agent@7.0.6:
    dependencies:
      agent-base: 7.1.3
      debug: 4.4.0
    transitivePeerDependencies:
      - supports-color

  humanize-ms@1.2.1:
    dependencies:
      ms: 2.1.3

  iconv-lite@0.4.24:
    dependencies:
      safer-buffer: 2.1.2

  iconv-lite@0.6.3:
    dependencies:
      safer-buffer: 2.1.2

  idb@8.0.2: {}

  ieee754@1.2.1: {}

  import-fresh@3.3.1:
    dependencies:
      parent-module: 1.0.1
      resolve-from: 4.0.0

  indent-string@4.0.0: {}

  inherits@2.0.4: {}

  ini@1.3.8: {}

  inline-style-parser@0.2.4: {}

  interface-blockstore@5.3.1:
    dependencies:
      interface-store: 6.0.2
      multiformats: 13.3.2

  interface-store@6.0.2: {}

  intersection-observer@0.10.0: {}

  ipaddr.js@1.9.1: {}

  ipfs-unixfs-exporter@13.6.1:
    dependencies:
      '@ipld/dag-cbor': 9.2.2
      '@ipld/dag-json': 10.2.3
      '@ipld/dag-pb': 4.1.3
      '@multiformats/murmur3': 2.1.8
      hamt-sharding: 3.0.6
      interface-blockstore: 5.3.1
      ipfs-unixfs: 11.2.0
      it-filter: 3.1.1
      it-last: 3.0.6
      it-map: 3.1.1
      it-parallel: 3.0.8
      it-pipe: 3.0.1
      it-pushable: 3.2.3
      multiformats: 13.3.2
      p-queue: 8.1.0
      progress-events: 1.0.1

  ipfs-unixfs@11.2.0:
    dependencies:
      protons-runtime: 5.5.0
      uint8arraylist: 2.4.8

  is-alphabetical@2.0.1: {}

  is-alphanumerical@2.0.1:
    dependencies:
      is-alphabetical: 2.0.1
      is-decimal: 2.0.1

  is-arrayish@0.2.1: {}

  is-core-module@2.16.1:
    dependencies:
      hasown: 2.0.2

  is-decimal@2.0.1: {}

  is-deflate@1.0.0: {}

  is-fullwidth-code-point@3.0.0: {}

  is-gzip@1.0.0: {}

  is-hexadecimal@2.0.1: {}

  is-network-error@1.1.0: {}

  is-plain-obj@4.1.0: {}

  is-potential-custom-element-name@1.0.1: {}

  isarray@1.0.0: {}

  isbot@5.1.22: {}

  isexe@2.0.0: {}

  istanbul-lib-coverage@3.2.2: {}

  istanbul-lib-report@3.0.1:
    dependencies:
      istanbul-lib-coverage: 3.2.2
      make-dir: 4.0.0
      supports-color: 7.2.0

  istanbul-lib-source-maps@5.0.6:
    dependencies:
      '@jridgewell/trace-mapping': 0.3.25
      debug: 4.4.0
      istanbul-lib-coverage: 3.2.2
    transitivePeerDependencies:
      - supports-color

  istanbul-reports@3.1.7:
    dependencies:
      html-escaper: 2.0.2
      istanbul-lib-report: 3.0.1

  it-filter@3.1.1:
    dependencies:
      it-peekable: 3.0.5

  it-last@3.0.6: {}

  it-map@3.1.1:
    dependencies:
      it-peekable: 3.0.5

  it-merge@3.0.5:
    dependencies:
      it-pushable: 3.2.3

  it-parallel@3.0.8:
    dependencies:
      p-defer: 4.0.1

  it-peekable@3.0.5: {}

  it-pipe@3.0.1:
    dependencies:
      it-merge: 3.0.5
      it-pushable: 3.2.3
      it-stream-types: 2.0.2

  it-pushable@3.2.3:
    dependencies:
      p-defer: 4.0.1

  it-stream-types@2.0.2: {}

  jackspeak@3.4.3:
    dependencies:
      '@isaacs/cliui': 8.0.2
    optionalDependencies:
      '@pkgjs/parseargs': 0.11.0

  jiti@2.4.2: {}

  js-beautify@1.15.3:
    dependencies:
      config-chain: 1.1.13
      editorconfig: 1.0.4
      glob: 10.4.5
      js-cookie: 3.0.5
      nopt: 8.1.0

  js-cookie@3.0.5: {}

  js-tokens@4.0.0: {}

  jsdom@26.0.0:
    dependencies:
      cssstyle: 4.2.1
      data-urls: 5.0.0
      decimal.js: 10.5.0
      form-data: 4.0.2
      html-encoding-sniffer: 4.0.0
      http-proxy-agent: 7.0.2
      https-proxy-agent: 7.0.6
      is-potential-custom-element-name: 1.0.1
      nwsapi: 2.2.18
      parse5: 7.2.1
      rrweb-cssom: 0.8.0
      saxes: 6.0.0
      symbol-tree: 3.2.4
      tough-cookie: 5.1.2
      w3c-xmlserializer: 5.0.0
      webidl-conversions: 7.0.0
      whatwg-encoding: 3.1.1
      whatwg-mimetype: 4.0.0
      whatwg-url: 14.1.1
      ws: 8.18.1
      xml-name-validator: 5.0.0
    transitivePeerDependencies:
      - bufferutil
      - supports-color
      - utf-8-validate

  jsesc@3.0.2: {}

  json-parse-even-better-errors@2.3.1: {}

  json-parse-even-better-errors@3.0.2: {}

  json5@2.2.3: {}

  jsonfile@6.1.0:
    dependencies:
      universalify: 2.0.1
    optionalDependencies:
      graceful-fs: 4.2.11

  lightningcss-darwin-arm64@1.29.1:
    optional: true

  lightningcss-darwin-x64@1.29.1:
    optional: true

  lightningcss-freebsd-x64@1.29.1:
    optional: true

  lightningcss-linux-arm-gnueabihf@1.29.1:
    optional: true

  lightningcss-linux-arm64-gnu@1.29.1:
    optional: true

  lightningcss-linux-arm64-musl@1.29.1:
    optional: true

  lightningcss-linux-x64-gnu@1.29.1:
    optional: true

  lightningcss-linux-x64-musl@1.29.1:
    optional: true

  lightningcss-win32-arm64-msvc@1.29.1:
    optional: true

  lightningcss-win32-x64-msvc@1.29.1:
    optional: true

  lightningcss@1.29.1:
    dependencies:
      detect-libc: 1.0.3
    optionalDependencies:
      lightningcss-darwin-arm64: 1.29.1
      lightningcss-darwin-x64: 1.29.1
      lightningcss-freebsd-x64: 1.29.1
      lightningcss-linux-arm-gnueabihf: 1.29.1
      lightningcss-linux-arm64-gnu: 1.29.1
      lightningcss-linux-arm64-musl: 1.29.1
      lightningcss-linux-x64-gnu: 1.29.1
      lightningcss-linux-x64-musl: 1.29.1
      lightningcss-win32-arm64-msvc: 1.29.1
      lightningcss-win32-x64-msvc: 1.29.1

  lines-and-columns@1.2.4: {}

  lodash.castarray@4.4.0: {}

  lodash.isplainobject@4.0.6: {}

  lodash.merge@4.6.2: {}

  lodash@4.17.21: {}

  long@5.3.1: {}

  longest-streak@3.1.0: {}

  loose-envify@1.4.0:
    dependencies:
      js-tokens: 4.0.0

  loupe@3.1.3: {}

  lru-cache@10.4.3: {}

  lru-cache@5.1.1:
    dependencies:
      yallist: 3.1.1

  lru-cache@7.18.3: {}

  lz-string@1.5.0: {}

  magic-string@0.30.17:
    dependencies:
      '@jridgewell/sourcemap-codec': 1.5.0

  magicast@0.3.5:
    dependencies:
      '@babel/parser': 7.27.0
      '@babel/types': 7.26.9
      source-map-js: 1.2.1

  make-dir@4.0.0:
    dependencies:
      semver: 7.7.1

  math-intrinsics@1.1.0: {}

  mdast-util-from-markdown@2.0.2:
    dependencies:
      '@types/mdast': 4.0.4
      '@types/unist': 3.0.3
      decode-named-character-reference: 1.1.0
      devlop: 1.1.0
      mdast-util-to-string: 4.0.0
      micromark: 4.0.2
      micromark-util-decode-numeric-character-reference: 2.0.2
      micromark-util-decode-string: 2.0.1
      micromark-util-normalize-identifier: 2.0.1
      micromark-util-symbol: 2.0.1
      micromark-util-types: 2.0.2
      unist-util-stringify-position: 4.0.0
    transitivePeerDependencies:
      - supports-color

  mdast-util-mdx-expression@2.0.1:
    dependencies:
      '@types/estree-jsx': 1.0.5
      '@types/hast': 3.0.4
      '@types/mdast': 4.0.4
      devlop: 1.1.0
      mdast-util-from-markdown: 2.0.2
      mdast-util-to-markdown: 2.1.2
    transitivePeerDependencies:
      - supports-color

  mdast-util-mdx-jsx@3.2.0:
    dependencies:
      '@types/estree-jsx': 1.0.5
      '@types/hast': 3.0.4
      '@types/mdast': 4.0.4
      '@types/unist': 3.0.3
      ccount: 2.0.1
      devlop: 1.1.0
      mdast-util-from-markdown: 2.0.2
      mdast-util-to-markdown: 2.1.2
      parse-entities: 4.0.2
      stringify-entities: 4.0.4
      unist-util-stringify-position: 4.0.0
      vfile-message: 4.0.2
    transitivePeerDependencies:
      - supports-color

  mdast-util-mdxjs-esm@2.0.1:
    dependencies:
      '@types/estree-jsx': 1.0.5
      '@types/hast': 3.0.4
      '@types/mdast': 4.0.4
      devlop: 1.1.0
      mdast-util-from-markdown: 2.0.2
      mdast-util-to-markdown: 2.1.2
    transitivePeerDependencies:
      - supports-color

  mdast-util-phrasing@4.1.0:
    dependencies:
      '@types/mdast': 4.0.4
      unist-util-is: 6.0.0

  mdast-util-to-hast@13.2.0:
    dependencies:
      '@types/hast': 3.0.4
      '@types/mdast': 4.0.4
      '@ungap/structured-clone': 1.3.0
      devlop: 1.1.0
      micromark-util-sanitize-uri: 2.0.1
      trim-lines: 3.0.1
      unist-util-position: 5.0.0
      unist-util-visit: 5.0.0
      vfile: 6.0.3

  mdast-util-to-markdown@2.1.2:
    dependencies:
      '@types/mdast': 4.0.4
      '@types/unist': 3.0.3
      longest-streak: 3.1.0
      mdast-util-phrasing: 4.1.0
      mdast-util-to-string: 4.0.0
      micromark-util-classify-character: 2.0.1
      micromark-util-decode-string: 2.0.1
      unist-util-visit: 5.0.0
      zwitch: 2.0.4

  mdast-util-to-string@4.0.0:
    dependencies:
      '@types/mdast': 4.0.4

  media-typer@0.3.0: {}

  memoize-one@6.0.0: {}

  merge-descriptors@1.0.3: {}

  methods@1.1.2: {}

  micromark-core-commonmark@2.0.3:
    dependencies:
      decode-named-character-reference: 1.1.0
      devlop: 1.1.0
      micromark-factory-destination: 2.0.1
      micromark-factory-label: 2.0.1
      micromark-factory-space: 2.0.1
      micromark-factory-title: 2.0.1
      micromark-factory-whitespace: 2.0.1
      micromark-util-character: 2.1.1
      micromark-util-chunked: 2.0.1
      micromark-util-classify-character: 2.0.1
      micromark-util-html-tag-name: 2.0.1
      micromark-util-normalize-identifier: 2.0.1
      micromark-util-resolve-all: 2.0.1
      micromark-util-subtokenize: 2.1.0
      micromark-util-symbol: 2.0.1
      micromark-util-types: 2.0.2

  micromark-factory-destination@2.0.1:
    dependencies:
      micromark-util-character: 2.1.1
      micromark-util-symbol: 2.0.1
      micromark-util-types: 2.0.2

  micromark-factory-label@2.0.1:
    dependencies:
      devlop: 1.1.0
      micromark-util-character: 2.1.1
      micromark-util-symbol: 2.0.1
      micromark-util-types: 2.0.2

  micromark-factory-space@2.0.1:
    dependencies:
      micromark-util-character: 2.1.1
      micromark-util-types: 2.0.2

  micromark-factory-title@2.0.1:
    dependencies:
      micromark-factory-space: 2.0.1
      micromark-util-character: 2.1.1
      micromark-util-symbol: 2.0.1
      micromark-util-types: 2.0.2

  micromark-factory-whitespace@2.0.1:
    dependencies:
      micromark-factory-space: 2.0.1
      micromark-util-character: 2.1.1
      micromark-util-symbol: 2.0.1
      micromark-util-types: 2.0.2

  micromark-util-character@2.1.1:
    dependencies:
      micromark-util-symbol: 2.0.1
      micromark-util-types: 2.0.2

  micromark-util-chunked@2.0.1:
    dependencies:
      micromark-util-symbol: 2.0.1

  micromark-util-classify-character@2.0.1:
    dependencies:
      micromark-util-character: 2.1.1
      micromark-util-symbol: 2.0.1
      micromark-util-types: 2.0.2

  micromark-util-combine-extensions@2.0.1:
    dependencies:
      micromark-util-chunked: 2.0.1
      micromark-util-types: 2.0.2

  micromark-util-decode-numeric-character-reference@2.0.2:
    dependencies:
      micromark-util-symbol: 2.0.1

  micromark-util-decode-string@2.0.1:
    dependencies:
      decode-named-character-reference: 1.1.0
      micromark-util-character: 2.1.1
      micromark-util-decode-numeric-character-reference: 2.0.2
      micromark-util-symbol: 2.0.1

  micromark-util-encode@2.0.1: {}

  micromark-util-html-tag-name@2.0.1: {}

  micromark-util-normalize-identifier@2.0.1:
    dependencies:
      micromark-util-symbol: 2.0.1

  micromark-util-resolve-all@2.0.1:
    dependencies:
      micromark-util-types: 2.0.2

  micromark-util-sanitize-uri@2.0.1:
    dependencies:
      micromark-util-character: 2.1.1
      micromark-util-encode: 2.0.1
      micromark-util-symbol: 2.0.1

  micromark-util-subtokenize@2.1.0:
    dependencies:
      devlop: 1.1.0
      micromark-util-chunked: 2.0.1
      micromark-util-symbol: 2.0.1
      micromark-util-types: 2.0.2

  micromark-util-symbol@2.0.1: {}

  micromark-util-types@2.0.2: {}

  micromark@4.0.2:
    dependencies:
      '@types/debug': 4.1.12
      debug: 4.4.0
      decode-named-character-reference: 1.1.0
      devlop: 1.1.0
      micromark-core-commonmark: 2.0.3
      micromark-factory-space: 2.0.1
      micromark-util-character: 2.1.1
      micromark-util-chunked: 2.0.1
      micromark-util-combine-extensions: 2.0.1
      micromark-util-decode-numeric-character-reference: 2.0.2
      micromark-util-encode: 2.0.1
      micromark-util-normalize-identifier: 2.0.1
      micromark-util-resolve-all: 2.0.1
      micromark-util-sanitize-uri: 2.0.1
      micromark-util-subtokenize: 2.1.0
      micromark-util-symbol: 2.0.1
      micromark-util-types: 2.0.2
    transitivePeerDependencies:
      - supports-color

  mime-db@1.52.0: {}

  mime-db@1.53.0: {}

  mime-types@2.1.35:
    dependencies:
      mime-db: 1.52.0

  mime@1.6.0: {}

  min-indent@1.0.1: {}

  minimatch@9.0.1:
    dependencies:
      brace-expansion: 2.0.1

  minimatch@9.0.5:
    dependencies:
      brace-expansion: 2.0.1

  minipass@7.1.2: {}

  monaco-editor@0.52.2: {}

  morgan@1.10.0:
    dependencies:
      basic-auth: 2.0.1
      debug: 2.6.9
      depd: 2.0.0
      on-finished: 2.3.0
      on-headers: 1.0.2
    transitivePeerDependencies:
      - supports-color

  motion-dom@12.0.0:
    dependencies:
      motion-utils: 12.0.0

  motion-utils@12.0.0: {}

  ms@2.0.0: {}

  ms@2.1.3: {}

  multiformats@13.3.2: {}

  murmurhash3js-revisited@3.0.0: {}

  nanoid@3.3.8: {}

  negotiator@0.6.3: {}

  negotiator@0.6.4: {}

  next-tick@1.1.0: {}

  node-domexception@1.0.0: {}

  node-fetch@2.7.0:
    dependencies:
      whatwg-url: 5.0.0

  node-releases@2.0.19: {}

  node-sql-parser@3.9.4:
    dependencies:
      big-integer: 1.6.52

  nopt@8.1.0:
    dependencies:
      abbrev: 3.0.0

  normalize-package-data@5.0.0:
    dependencies:
      hosted-git-info: 6.1.3
      is-core-module: 2.16.1
      semver: 7.7.1
      validate-npm-package-license: 3.0.4

  npm-install-checks@6.3.0:
    dependencies:
      semver: 7.7.1

  npm-normalize-package-bin@3.0.1: {}

  npm-package-arg@10.1.0:
    dependencies:
      hosted-git-info: 6.1.3
      proc-log: 3.0.0
      semver: 7.7.1
      validate-npm-package-name: 5.0.1

  npm-pick-manifest@8.0.2:
    dependencies:
      npm-install-checks: 6.3.0
      npm-normalize-package-bin: 3.0.1
      npm-package-arg: 10.1.0
      semver: 7.7.1

  nwsapi@2.2.18: {}

  object-assign@4.1.1: {}

  object-inspect@1.13.4: {}

  on-finished@2.3.0:
    dependencies:
      ee-first: 1.1.1

  on-finished@2.4.1:
    dependencies:
      ee-first: 1.1.1

  on-headers@1.0.2: {}

  once@1.4.0:
    dependencies:
      wrappy: 1.0.2

  oniguruma-parser@0.5.4: {}

  oniguruma-to-es@4.1.0:
    dependencies:
      emoji-regex-xs: 1.0.0
      oniguruma-parser: 0.5.4
      regex: 6.0.1
      regex-recursion: 6.0.2

  outvariant@1.4.0: {}

  p-defer@4.0.1: {}

  p-limit@6.2.0:
    dependencies:
      yocto-queue: 1.1.1

  p-map@7.0.3: {}

  p-queue@8.1.0:
    dependencies:
      eventemitter3: 5.0.1
      p-timeout: 6.1.4

  p-retry@6.2.1:
    dependencies:
      '@types/retry': 0.12.2
      is-network-error: 1.1.0
      retry: 0.13.1

  p-timeout@6.1.4: {}

  package-json-from-dist@1.0.1: {}

  pako@0.2.9: {}

  parent-module@1.0.1:
    dependencies:
      callsites: 3.1.0

  parse-entities@4.0.2:
    dependencies:
      '@types/unist': 2.0.11
      character-entities-legacy: 3.0.0
      character-reference-invalid: 2.0.1
      decode-named-character-reference: 1.1.0
      is-alphanumerical: 2.0.1
      is-decimal: 2.0.1
      is-hexadecimal: 2.0.1

  parse-json@5.2.0:
    dependencies:
      '@babel/code-frame': 7.26.2
      error-ex: 1.3.2
      json-parse-even-better-errors: 2.3.1
      lines-and-columns: 1.2.4

  parse5@7.2.1:
    dependencies:
      entities: 4.5.0

  parseurl@1.3.3: {}

  path-key@3.1.1: {}

  path-parse@1.0.7: {}

  path-scurry@1.11.1:
    dependencies:
      lru-cache: 10.4.3
      minipass: 7.1.2

  path-to-regexp@0.1.12: {}

  path-type@4.0.0: {}

  pathe@1.1.2: {}

  pathe@2.0.3: {}

  pathval@2.0.0: {}

  peek-stream@1.1.3:
    dependencies:
      buffer-from: 1.1.2
      duplexify: 3.7.1
      through2: 2.0.5

  picocolors@1.1.1: {}

  picomatch@2.3.1: {}

  postcss-selector-parser@6.0.10:
    dependencies:
      cssesc: 3.0.0
      util-deprecate: 1.0.2

  postcss@8.5.2:
    dependencies:
      nanoid: 3.3.8
      picocolors: 1.1.1
      source-map-js: 1.2.1

  prettier-plugin-tailwindcss@0.6.11(prettier@3.5.2):
    dependencies:
      prettier: 3.5.2

  prettier@2.8.8: {}

  prettier@3.5.2: {}

  pretty-format@27.5.1:
    dependencies:
      ansi-regex: 5.0.1
      ansi-styles: 5.2.0
      react-is: 17.0.2

  proc-log@3.0.0: {}

  process-nextick-args@2.0.1: {}

  progress-events@1.0.1: {}

  prolly-trees@1.0.4:
    dependencies:
      bl: 4.1.0
      node-sql-parser: 3.9.4

  promise-inflight@1.0.1: {}

  promise-retry@2.0.1:
    dependencies:
      err-code: 2.0.3
      retry: 0.12.0

  prop-types@15.8.1:
    dependencies:
      loose-envify: 1.4.0
      object-assign: 4.1.1
      react-is: 16.13.1

  property-information@7.0.0: {}

  proto-list@1.2.4: {}

  protobufjs@7.4.0:
    dependencies:
      '@protobufjs/aspromise': 1.1.2
      '@protobufjs/base64': 1.1.2
      '@protobufjs/codegen': 2.0.4
      '@protobufjs/eventemitter': 1.1.0
      '@protobufjs/fetch': 1.1.0
      '@protobufjs/float': 1.0.2
      '@protobufjs/inquire': 1.1.0
      '@protobufjs/path': 1.1.2
      '@protobufjs/pool': 1.1.0
      '@protobufjs/utf8': 1.1.0
      '@types/node': 22.13.4
      long: 5.3.1

  protons-runtime@5.5.0:
    dependencies:
      uint8-varint: 2.0.4
      uint8arraylist: 2.4.8
      uint8arrays: 5.1.0

  proxy-addr@2.0.7:
    dependencies:
      forwarded: 0.2.0
      ipaddr.js: 1.9.1

  pump@2.0.1:
    dependencies:
      end-of-stream: 1.4.4
      once: 1.4.0

  pumpify@1.5.1:
    dependencies:
      duplexify: 3.7.1
      inherits: 2.0.4
      pump: 2.0.1

  punycode@2.3.1: {}

  qs@6.13.0:
    dependencies:
      side-channel: 1.1.0

  rabin-rs@2.1.0: {}

  range-parser@1.2.1: {}

  raw-body@2.5.2:
    dependencies:
      bytes: 3.1.2
      http-errors: 2.0.0
      iconv-lite: 0.4.24
      unpipe: 1.0.0

  react-d3-tree@3.6.5(react-dom@19.0.0(react@19.0.0))(react@19.0.0):
    dependencies:
      '@bkrem/react-transition-group': 1.3.5(react-dom@19.0.0(react@19.0.0))(react@19.0.0)
      clone: 2.1.2
      d3-hierarchy: 1.1.9
      d3-selection: 3.0.0
      d3-shape: 1.3.7
      d3-zoom: 3.0.0
      dequal: 2.0.3
      react: 19.0.0
      react-dom: 19.0.0(react@19.0.0)
      uuid: 8.3.2

  react-devtools-inline@4.4.0:
    dependencies:
      es6-symbol: 3.1.4

  react-diff-viewer-continued@4.0.5(@types/react@19.0.10)(react-dom@19.0.0(react@19.0.0))(react@19.0.0):
    dependencies:
      '@emotion/css': 11.13.5
      '@emotion/react': 11.14.0(@types/react@19.0.10)(react@19.0.0)
      classnames: 2.5.1
      diff: 5.2.0
      memoize-one: 6.0.0
      react: 19.0.0
      react-dom: 19.0.0(react@19.0.0)
    transitivePeerDependencies:
      - '@types/react'
      - supports-color

  react-dom@19.0.0(react@19.0.0):
    dependencies:
      react: 19.0.0
      scheduler: 0.25.0

  react-error-boundary@3.1.4(react@19.0.0):
    dependencies:
      '@babel/runtime': 7.26.9
      react: 19.0.0

  react-hotkeys-hook@4.6.1(react-dom@19.0.0(react@19.0.0))(react@19.0.0):
    dependencies:
      react: 19.0.0
      react-dom: 19.0.0(react@19.0.0)

  react-is@16.13.1: {}

  react-is@17.0.2: {}

  react-lifecycles-compat@3.0.4: {}

  react-markdown@10.1.0(@types/react@19.0.10)(react@19.0.0):
    dependencies:
      '@types/hast': 3.0.4
      '@types/mdast': 4.0.4
      '@types/react': 19.0.10
      devlop: 1.1.0
      hast-util-to-jsx-runtime: 2.3.6
      html-url-attributes: 3.0.1
      mdast-util-to-hast: 13.2.0
      react: 19.0.0
      remark-parse: 11.0.0
      remark-rehype: 11.1.1
      unified: 11.0.5
      unist-util-visit: 5.0.0
      vfile: 6.0.3
    transitivePeerDependencies:
      - supports-color

  react-refresh@0.14.2: {}

  react-remove-scroll-bar@2.3.8(@types/react@19.0.10)(react@19.0.0):
    dependencies:
      react: 19.0.0
      react-style-singleton: 2.2.3(@types/react@19.0.10)(react@19.0.0)
      tslib: 2.8.1
    optionalDependencies:
      '@types/react': 19.0.10

  react-remove-scroll@2.6.3(@types/react@19.0.10)(react@19.0.0):
    dependencies:
      react: 19.0.0
      react-remove-scroll-bar: 2.3.8(@types/react@19.0.10)(react@19.0.0)
      react-style-singleton: 2.2.3(@types/react@19.0.10)(react@19.0.0)
      tslib: 2.8.1
      use-callback-ref: 1.3.3(@types/react@19.0.10)(react@19.0.0)
      use-sidecar: 1.1.3(@types/react@19.0.10)(react@19.0.0)
    optionalDependencies:
      '@types/react': 19.0.10

  react-router-devtools@1.1.4(@types/react-dom@19.0.4(@types/react@19.0.10))(@types/react@19.0.10)(react-dom@19.0.0(react@19.0.0))(react-router@7.1.5(react-dom@19.0.0(react@19.0.0))(react@19.0.0))(react@19.0.0)(vite@6.1.0(@types/node@22.13.4)(jiti@2.4.2)(lightningcss@1.29.1)(yaml@2.7.0)):
    dependencies:
      '@babel/core': 7.26.9
      '@babel/generator': 7.26.9
      '@babel/parser': 7.27.0
      '@babel/traverse': 7.27.0
      '@babel/types': 7.26.9
      '@radix-ui/react-accordion': 1.2.3(@types/react-dom@19.0.4(@types/react@19.0.10))(@types/react@19.0.10)(react-dom@19.0.0(react@19.0.0))(react@19.0.0)
      '@radix-ui/react-select': 2.1.6(@types/react-dom@19.0.4(@types/react@19.0.10))(@types/react@19.0.10)(react-dom@19.0.0(react@19.0.0))(react@19.0.0)
      beautify: 0.0.8
      bippy: 0.2.24(@types/react@19.0.10)(react@19.0.0)
      chalk: 5.4.1
      clsx: 2.1.1
      date-fns: 4.1.0
      framer-motion: 12.4.3(react-dom@19.0.0(react@19.0.0))(react@19.0.0)
      react: 19.0.0
      react-d3-tree: 3.6.5(react-dom@19.0.0(react@19.0.0))(react@19.0.0)
      react-diff-viewer-continued: 4.0.5(@types/react@19.0.10)(react-dom@19.0.0(react@19.0.0))(react@19.0.0)
      react-dom: 19.0.0(react@19.0.0)
      react-hotkeys-hook: 4.6.1(react-dom@19.0.0(react@19.0.0))(react@19.0.0)
      react-router: 7.1.5(react-dom@19.0.0(react@19.0.0))(react@19.0.0)
      react-tooltip: 5.28.0(react-dom@19.0.0(react@19.0.0))(react@19.0.0)
      vite: 6.1.0(@types/node@22.13.4)(jiti@2.4.2)(lightningcss@1.29.1)(yaml@2.7.0)
    optionalDependencies:
      '@biomejs/cli-darwin-arm64': 1.9.4
      '@rollup/rollup-darwin-arm64': 4.34.7
      '@rollup/rollup-linux-x64-gnu': 4.34.7
    transitivePeerDependencies:
      - '@emotion/is-prop-valid'
      - '@types/react'
      - '@types/react-dom'
      - supports-color

  react-router@7.1.5(react-dom@19.0.0(react@19.0.0))(react@19.0.0):
    dependencies:
      '@types/cookie': 0.6.0
      cookie: 1.0.2
      react: 19.0.0
      set-cookie-parser: 2.7.1
      turbo-stream: 2.4.0
    optionalDependencies:
      react-dom: 19.0.0(react@19.0.0)

  react-style-singleton@2.2.3(@types/react@19.0.10)(react@19.0.0):
    dependencies:
      get-nonce: 1.0.1
      react: 19.0.0
      tslib: 2.8.1
    optionalDependencies:
      '@types/react': 19.0.10

  react-tooltip@5.28.0(react-dom@19.0.0(react@19.0.0))(react@19.0.0):
    dependencies:
      '@floating-ui/dom': 1.6.13
      classnames: 2.5.1
      react: 19.0.0
      react-dom: 19.0.0(react@19.0.0)

  react@19.0.0: {}

  readable-stream@2.3.8:
    dependencies:
      core-util-is: 1.0.3
      inherits: 2.0.4
      isarray: 1.0.0
      process-nextick-args: 2.0.1
      safe-buffer: 5.1.2
      string_decoder: 1.1.1
      util-deprecate: 1.0.2

  readable-stream@3.6.2:
    dependencies:
      inherits: 2.0.4
      string_decoder: 1.1.1
      util-deprecate: 1.0.2

  readdirp@4.1.2: {}

  redent@3.0.0:
    dependencies:
      indent-string: 4.0.0
      strip-indent: 3.0.0

  regenerator-runtime@0.14.1: {}

  regex-recursion@6.0.2:
    dependencies:
      regex-utilities: 2.3.0

  regex-utilities@2.3.0: {}

  regex@6.0.1:
    dependencies:
      regex-utilities: 2.3.0

  remark-parse@11.0.0:
    dependencies:
      '@types/mdast': 4.0.4
      mdast-util-from-markdown: 2.0.2
      micromark-util-types: 2.0.2
      unified: 11.0.5
    transitivePeerDependencies:
      - supports-color

  remark-rehype@11.1.1:
    dependencies:
      '@types/hast': 3.0.4
      '@types/mdast': 4.0.4
      mdast-util-to-hast: 13.2.0
      unified: 11.0.5
      vfile: 6.0.3

  resolve-from@4.0.0: {}

  resolve@1.22.10:
    dependencies:
      is-core-module: 2.16.1
      path-parse: 1.0.7
      supports-preserve-symlinks-flag: 1.0.0

  retry@0.12.0: {}

  retry@0.13.1: {}

  rollup@4.34.8:
    dependencies:
      '@types/estree': 1.0.6
    optionalDependencies:
      '@rollup/rollup-android-arm-eabi': 4.34.8
      '@rollup/rollup-android-arm64': 4.34.8
      '@rollup/rollup-darwin-arm64': 4.34.8
      '@rollup/rollup-darwin-x64': 4.34.8
      '@rollup/rollup-freebsd-arm64': 4.34.8
      '@rollup/rollup-freebsd-x64': 4.34.8
      '@rollup/rollup-linux-arm-gnueabihf': 4.34.8
      '@rollup/rollup-linux-arm-musleabihf': 4.34.8
      '@rollup/rollup-linux-arm64-gnu': 4.34.8
      '@rollup/rollup-linux-arm64-musl': 4.34.8
      '@rollup/rollup-linux-loongarch64-gnu': 4.34.8
      '@rollup/rollup-linux-powerpc64le-gnu': 4.34.8
      '@rollup/rollup-linux-riscv64-gnu': 4.34.8
      '@rollup/rollup-linux-s390x-gnu': 4.34.8
      '@rollup/rollup-linux-x64-gnu': 4.34.8
      '@rollup/rollup-linux-x64-musl': 4.34.8
      '@rollup/rollup-win32-arm64-msvc': 4.34.8
      '@rollup/rollup-win32-ia32-msvc': 4.34.8
      '@rollup/rollup-win32-x64-msvc': 4.34.8
      fsevents: 2.3.3

  rrweb-cssom@0.8.0: {}

  safe-buffer@5.1.2: {}

  safe-buffer@5.2.1: {}

  safer-buffer@2.1.2: {}

  saxes@6.0.0:
    dependencies:
      xmlchars: 2.2.0

  scheduler@0.25.0: {}

  semver@6.3.1: {}

  semver@7.7.1: {}

  send@0.19.0:
    dependencies:
      debug: 2.6.9
      depd: 2.0.0
      destroy: 1.2.0
      encodeurl: 1.0.2
      escape-html: 1.0.3
      etag: 1.8.1
      fresh: 0.5.2
      http-errors: 2.0.0
      mime: 1.6.0
      ms: 2.1.3
      on-finished: 2.4.1
      range-parser: 1.2.1
      statuses: 2.0.1
    transitivePeerDependencies:
      - supports-color

  serve-static@1.16.2:
    dependencies:
      encodeurl: 2.0.0
      escape-html: 1.0.3
      parseurl: 1.3.3
      send: 0.19.0
    transitivePeerDependencies:
      - supports-color

  set-cookie-parser@2.7.1: {}

  setprototypeof@1.2.0: {}

  shebang-command@2.0.0:
    dependencies:
      shebang-regex: 3.0.0

  shebang-regex@3.0.0: {}

  shiki@3.2.1:
    dependencies:
      '@shikijs/core': 3.2.1
      '@shikijs/engine-javascript': 3.2.1
      '@shikijs/engine-oniguruma': 3.2.1
      '@shikijs/langs': 3.2.1
      '@shikijs/themes': 3.2.1
      '@shikijs/types': 3.2.1
      '@shikijs/vscode-textmate': 10.0.2
      '@types/hast': 3.0.4

  side-channel-list@1.0.0:
    dependencies:
      es-errors: 1.3.0
      object-inspect: 1.13.4

  side-channel-map@1.0.1:
    dependencies:
      call-bound: 1.0.3
      es-errors: 1.3.0
      get-intrinsic: 1.2.7
      object-inspect: 1.13.4

  side-channel-weakmap@1.0.2:
    dependencies:
      call-bound: 1.0.3
      es-errors: 1.3.0
      get-intrinsic: 1.2.7
      object-inspect: 1.13.4
      side-channel-map: 1.0.1

  side-channel@1.1.0:
    dependencies:
      es-errors: 1.3.0
      object-inspect: 1.13.4
      side-channel-list: 1.0.0
      side-channel-map: 1.0.1
      side-channel-weakmap: 1.0.2

  siginfo@2.0.0: {}

  signal-exit@4.1.0: {}

  source-map-js@1.2.1: {}

  source-map-support@0.5.21:
    dependencies:
      buffer-from: 1.1.2
      source-map: 0.6.1

  source-map@0.5.7: {}

  source-map@0.6.1: {}

  space-separated-tokens@2.0.2: {}

  sparse-array@1.3.2: {}

  spdx-correct@3.2.0:
    dependencies:
      spdx-expression-parse: 3.0.1
      spdx-license-ids: 3.0.21

  spdx-exceptions@2.5.0: {}

  spdx-expression-parse@3.0.1:
    dependencies:
      spdx-exceptions: 2.5.0
      spdx-license-ids: 3.0.21

  spdx-license-ids@3.0.21: {}

  stackback@0.0.2: {}

  state-local@1.0.7: {}

  static-browser-server@1.0.3:
    dependencies:
      '@open-draft/deferred-promise': 2.2.0
      dotenv: 16.4.7
      mime-db: 1.53.0
      outvariant: 1.4.0

  statuses@2.0.1: {}

  std-env@3.8.1: {}

  stream-shift@1.0.3: {}

  stream-slice@0.1.2: {}

  strict-event-emitter@0.4.6: {}

  string-width@4.2.3:
    dependencies:
      emoji-regex: 8.0.0
      is-fullwidth-code-point: 3.0.0
      strip-ansi: 6.0.1

  string-width@5.1.2:
    dependencies:
      eastasianwidth: 0.2.0
      emoji-regex: 9.2.2
      strip-ansi: 7.1.0

  string_decoder@1.1.1:
    dependencies:
      safe-buffer: 5.1.2

  stringify-entities@4.0.4:
    dependencies:
      character-entities-html4: 2.1.0
      character-entities-legacy: 3.0.0

  strip-ansi@6.0.1:
    dependencies:
      ansi-regex: 5.0.1

  strip-ansi@7.1.0:
    dependencies:
      ansi-regex: 6.1.0

  strip-indent@3.0.0:
    dependencies:
      min-indent: 1.0.1

  style-mod@4.1.2: {}

  style-to-js@1.1.16:
    dependencies:
      style-to-object: 1.0.8

  style-to-object@1.0.8:
    dependencies:
      inline-style-parser: 0.2.4

  stylis@4.2.0: {}

  supports-color@7.2.0:
    dependencies:
      has-flag: 4.0.0

  supports-preserve-symlinks-flag@1.0.0: {}

  symbol-tree@3.2.4: {}

  tailwindcss@4.0.6: {}

  tapable@2.2.1: {}

  test-exclude@7.0.1:
    dependencies:
      '@istanbuljs/schema': 0.1.3
      glob: 10.4.5
      minimatch: 9.0.5

  through2@2.0.5:
    dependencies:
      readable-stream: 2.3.8
      xtend: 4.0.2

  tinybench@2.9.0: {}

  tinyexec@0.3.2: {}

  tinypool@1.0.2: {}

  tinyrainbow@2.0.0: {}

  tinyspy@3.0.2: {}

  tldts-core@6.1.83: {}

  tldts@6.1.83:
    dependencies:
      tldts-core: 6.1.83

  toidentifier@1.0.1: {}

  tough-cookie@5.1.2:
    dependencies:
      tldts: 6.1.83

  tr46@0.0.3: {}

  tr46@5.0.0:
    dependencies:
      punycode: 2.3.1

  trim-lines@3.0.1: {}

  trough@2.2.0: {}

  ts-essentials@10.0.4(typescript@5.7.3):
    optionalDependencies:
      typescript: 5.7.3

  tsconfck@3.1.5(typescript@5.7.3):
    optionalDependencies:
      typescript: 5.7.3

  tslib@2.8.1: {}

  turbo-stream@2.4.0: {}

  type-is@1.6.18:
    dependencies:
      media-typer: 0.3.0
      mime-types: 2.1.35

  type@2.7.3: {}

  typedarray@0.0.6: {}

  typescript@5.7.3: {}

  uint8-varint@2.0.4:
    dependencies:
      uint8arraylist: 2.4.8
      uint8arrays: 5.1.0

  uint8arraylist@2.4.8:
    dependencies:
      uint8arrays: 5.1.0

  uint8arrays@5.1.0:
    dependencies:
      multiformats: 13.3.2

  undici-types@5.26.5: {}

  undici-types@6.20.0: {}

  undici@6.21.1: {}

  unified@11.0.5:
    dependencies:
      '@types/unist': 3.0.3
      bail: 2.0.2
      devlop: 1.1.0
      extend: 3.0.2
      is-plain-obj: 4.1.0
      trough: 2.2.0
      vfile: 6.0.3

  unist-util-is@6.0.0:
    dependencies:
      '@types/unist': 3.0.3

  unist-util-position@5.0.0:
    dependencies:
      '@types/unist': 3.0.3

  unist-util-stringify-position@4.0.0:
    dependencies:
      '@types/unist': 3.0.3

  unist-util-visit-parents@6.0.1:
    dependencies:
      '@types/unist': 3.0.3
      unist-util-is: 6.0.0

  unist-util-visit@5.0.0:
    dependencies:
      '@types/unist': 3.0.3
      unist-util-is: 6.0.0
      unist-util-visit-parents: 6.0.1

  universalify@2.0.1: {}

  unpipe@1.0.0: {}

  update-browserslist-db@1.1.2(browserslist@4.24.4):
    dependencies:
      browserslist: 4.24.4
      escalade: 3.2.0
      picocolors: 1.1.1

  use-callback-ref@1.3.3(@types/react@19.0.10)(react@19.0.0):
    dependencies:
      react: 19.0.0
      tslib: 2.8.1
    optionalDependencies:
      '@types/react': 19.0.10

  use-fireproof@0.20.0-dev-preview-60(@fireproof/core@0.20.0-dev-preview-41(@adviser/cement@0.3.20(typescript@5.7.3))(react@19.0.0))(react@19.0.0):
    dependencies:
      '@fireproof/core': 0.20.0-dev-preview-41(@adviser/cement@0.3.20(typescript@5.7.3))(react@19.0.0)
      react: 19.0.0

  use-sidecar@1.1.3(@types/react@19.0.10)(react@19.0.0):
    dependencies:
      detect-node-es: 1.1.0
      react: 19.0.0
      tslib: 2.8.1
    optionalDependencies:
      '@types/react': 19.0.10

  util-deprecate@1.0.2: {}

  utils-merge@1.0.1: {}

  uuid@8.3.2: {}

  valibot@0.41.0(typescript@5.7.3):
    optionalDependencies:
      typescript: 5.7.3

  validate-npm-package-license@3.0.4:
    dependencies:
      spdx-correct: 3.2.0
      spdx-expression-parse: 3.0.1

  validate-npm-package-name@5.0.1: {}

  varint@6.0.0: {}

  vary@1.1.2: {}

  vfile-message@4.0.2:
    dependencies:
      '@types/unist': 3.0.3
      unist-util-stringify-position: 4.0.0

  vfile@6.0.3:
    dependencies:
      '@types/unist': 3.0.3
      vfile-message: 4.0.2

  vite-node@3.0.0-beta.2(@types/node@22.13.4)(jiti@2.4.2)(lightningcss@1.29.1)(yaml@2.7.0):
    dependencies:
      cac: 6.7.14
      debug: 4.4.0
      es-module-lexer: 1.6.0
      pathe: 1.1.2
      vite: 6.1.0(@types/node@22.13.4)(jiti@2.4.2)(lightningcss@1.29.1)(yaml@2.7.0)
    transitivePeerDependencies:
      - '@types/node'
      - jiti
      - less
      - lightningcss
      - sass
      - sass-embedded
      - stylus
      - sugarss
      - supports-color
      - terser
      - tsx
      - yaml

  vite-node@3.0.8(@types/node@22.13.4)(jiti@2.4.2)(lightningcss@1.29.1)(yaml@2.7.0):
    dependencies:
      cac: 6.7.14
      debug: 4.4.0
      es-module-lexer: 1.6.0
      pathe: 2.0.3
      vite: 6.1.0(@types/node@22.13.4)(jiti@2.4.2)(lightningcss@1.29.1)(yaml@2.7.0)
    transitivePeerDependencies:
      - '@types/node'
      - jiti
      - less
      - lightningcss
      - sass
      - sass-embedded
      - stylus
      - sugarss
      - supports-color
      - terser
      - tsx
      - yaml

  vite-tsconfig-paths@5.1.4(typescript@5.7.3)(vite@6.1.0(@types/node@22.13.4)(jiti@2.4.2)(lightningcss@1.29.1)(yaml@2.7.0)):
    dependencies:
      debug: 4.4.0
      globrex: 0.1.2
      tsconfck: 3.1.5(typescript@5.7.3)
    optionalDependencies:
      vite: 6.1.0(@types/node@22.13.4)(jiti@2.4.2)(lightningcss@1.29.1)(yaml@2.7.0)
    transitivePeerDependencies:
      - supports-color
      - typescript

  vite@6.1.0(@types/node@22.13.4)(jiti@2.4.2)(lightningcss@1.29.1)(yaml@2.7.0):
    dependencies:
      esbuild: 0.24.2
      postcss: 8.5.2
      rollup: 4.34.8
    optionalDependencies:
      '@types/node': 22.13.4
      fsevents: 2.3.3
      jiti: 2.4.2
      lightningcss: 1.29.1
      yaml: 2.7.0

  vitest@3.0.8(@types/debug@4.1.12)(@types/node@22.13.4)(jiti@2.4.2)(jsdom@26.0.0)(lightningcss@1.29.1)(yaml@2.7.0):
    dependencies:
      '@vitest/expect': 3.0.8
      '@vitest/mocker': 3.0.8(vite@6.1.0(@types/node@22.13.4)(jiti@2.4.2)(lightningcss@1.29.1)(yaml@2.7.0))
      '@vitest/pretty-format': 3.0.8
      '@vitest/runner': 3.0.8
      '@vitest/snapshot': 3.0.8
      '@vitest/spy': 3.0.8
      '@vitest/utils': 3.0.8
      chai: 5.2.0
      debug: 4.4.0
      expect-type: 1.2.0
      magic-string: 0.30.17
      pathe: 2.0.3
      std-env: 3.8.1
      tinybench: 2.9.0
      tinyexec: 0.3.2
      tinypool: 1.0.2
      tinyrainbow: 2.0.0
      vite: 6.1.0(@types/node@22.13.4)(jiti@2.4.2)(lightningcss@1.29.1)(yaml@2.7.0)
      vite-node: 3.0.8(@types/node@22.13.4)(jiti@2.4.2)(lightningcss@1.29.1)(yaml@2.7.0)
      why-is-node-running: 2.3.0
    optionalDependencies:
      '@types/debug': 4.1.12
      '@types/node': 22.13.4
      jsdom: 26.0.0
    transitivePeerDependencies:
      - jiti
      - less
      - lightningcss
      - msw
      - sass
      - sass-embedded
      - stylus
      - sugarss
      - supports-color
      - terser
      - tsx
      - yaml

  w3c-keyname@2.2.8: {}

  w3c-xmlserializer@5.0.0:
    dependencies:
      xml-name-validator: 5.0.0

  warning@3.0.0:
    dependencies:
      loose-envify: 1.4.0

  web-streams-polyfill@4.0.0-beta.3: {}

  webidl-conversions@3.0.1: {}

  webidl-conversions@7.0.0: {}

  whatwg-encoding@3.1.1:
    dependencies:
      iconv-lite: 0.6.3

  whatwg-mimetype@4.0.0: {}

  whatwg-url@14.1.1:
    dependencies:
      tr46: 5.0.0
      webidl-conversions: 7.0.0

  whatwg-url@5.0.0:
    dependencies:
      tr46: 0.0.3
      webidl-conversions: 3.0.1

  which@2.0.2:
    dependencies:
      isexe: 2.0.0

  which@3.0.1:
    dependencies:
      isexe: 2.0.0

  why-is-node-running@2.3.0:
    dependencies:
      siginfo: 2.0.0
      stackback: 0.0.2

  wrap-ansi@7.0.0:
    dependencies:
      ansi-styles: 4.3.0
      string-width: 4.2.3
      strip-ansi: 6.0.1

  wrap-ansi@8.1.0:
    dependencies:
      ansi-styles: 6.2.1
      string-width: 5.1.2
      strip-ansi: 7.1.0

  wrappy@1.0.2: {}

  ws@8.18.1: {}

  xml-name-validator@5.0.0: {}

  xmlchars@2.2.0: {}

  xtend@4.0.2: {}

  yallist@3.1.1: {}

  yaml@1.10.2: {}

  yaml@2.7.0: {}

  yocto-queue@1.1.1: {}

  zwitch@2.0.4: {}<|MERGE_RESOLUTION|>--- conflicted
+++ resolved
@@ -3470,16 +3470,8 @@
       '@types/react':
         optional: true
 
-<<<<<<< HEAD
   use-fireproof@0.20.0-dev-preview-60:
-    resolution:
-      {
-        integrity: sha512-EEalAZvxM8iA9g91yPnrHBKoH1jhWovexxcwRRMW/Su3ZL2YjeQZh8KKziqoH5ZuHh4MPilRfGMbXsb2f49RUQ==,
-      }
-=======
-  use-fireproof@0.20.0-dev-preview-52:
-    resolution: {integrity: sha512-h2eU7YSkWzyYLSLPgq4r3y1ABFZsPFkWOB4rxKrWbtb1o/jzdv+ISdn1NJEeywkINOioQjqUe/MPUACKpLhoiA==}
->>>>>>> e73040ab
+    resolution: {integrity: sha512-EEalAZvxM8iA9g91yPnrHBKoH1jhWovexxcwRRMW/Su3ZL2YjeQZh8KKziqoH5ZuHh4MPilRfGMbXsb2f49RUQ==}
     peerDependencies:
       '@fireproof/core': ^0.20.0-dev-preview-60
       react: '>=18.0.0'
