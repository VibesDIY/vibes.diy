import { useEffect, useRef, memo, useCallback, useMemo } from 'react';
import type { ChatMessage } from '../types/chat';
import ReactMarkdown from 'react-markdown';

interface MessageListProps {
  messages: ChatMessage[];
  isGenerating: boolean;
  currentStreamedText: string;
  isShrinking?: boolean;
  isExpanding?: boolean;
}

// Shared utility function for rendering markdown content
// Extracted outside the component to prevent recreation on each render
const renderMarkdownContent = (text: string) => {
  return (
    <div className="prose prose-sm dark:prose-invert max-w-none">
      <ReactMarkdown>{text}</ReactMarkdown>
    </div>
  );
};

// Individual message component to optimize rendering
const Message = memo(
  ({
    message,
    index,
    isShrinking,
    isExpanding,
  }: {
    message: ChatMessage;
    index: number;
    isShrinking: boolean;
    isExpanding: boolean;
  }) => {
    return (
      <div
        className={`flex flex-col transition-all duration-500 ${isShrinking ? 'origin-top-left scale-0 opacity-0' : 'scale-100 opacity-100'
          } ${isExpanding ? 'animate-bounce-in' : ''}`}
        style={{
          transitionDelay: isShrinking ? `${index * 50}ms` : '0ms',
        }}
      >
        <div className={`flex ${message.type === 'user' ? 'justify-end' : 'justify-start'}`}>
          {message.type === 'ai' && (
            <div className="bg-light-background-00 dark:bg-dark-background-00 mr-2 flex h-8 w-8 items-center justify-center rounded-full">
              <span className="text-light-primary dark:text-dark-primary text-sm font-medium">
                AI
              </span>
            </div>
          )}
          <div
            className={`message rounded-2xl p-3 ${message.type === 'user'
                ? 'bg-accent-02-light dark:bg-accent-02-dark rounded-tr-sm text-white'
                : 'bg-light-background-00 dark:bg-dark-decorative-00 text-light-primary dark:text-dark-primary rounded-tl-sm'
<<<<<<< HEAD
            } max-w-[85%] shadow-sm`}
=======
              } max-w-[85%] shadow-sm`}
>>>>>>> 3199c974
          >
            {renderMarkdownContent(message.text)}
          </div>
        </div>
      </div>
    );
  }
);

// Optimized AI Typing component
const AITyping = memo(({ currentStreamedText }: { currentStreamedText: string }) => {
  return (
    <div className="flex justify-start">
      <div className="bg-light-background-00 dark:bg-dark-background-00 mr-2 flex h-8 w-8 items-center justify-center rounded-full">

        <span className="text-light-primary dark:text-dark-primary text-sm font-medium">AI</span>
      </div>
<<<<<<< HEAD
      <div className="message bg-light-primary dark:bg-dark-decorative-01 text-light-primary dark:text-dark-primary max-w-[85%] rounded-2xl rounded-tl-sm p-3 shadow-sm">
=======
      <div className="message bg-light-background-00 dark:bg-dark-background-00 text-light-primary dark:text-dark-primary max-w-[85%] rounded-2xl rounded-tl-sm p-3 shadow-sm">
>>>>>>> 3199c974
        {currentStreamedText ? (
          <>
            {renderMarkdownContent(currentStreamedText)}
            <span className="bg-light-primary dark:bg-dark-primary ml-1 inline-block h-4 w-2 animate-pulse" />
          </>
        ) : (
          <div className="flex items-center gap-2">
            Thinking
            <span className="flex gap-1">
              <span className="bg-light-primary dark:bg-dark-primary h-1.5 w-1.5 animate-bounce rounded-full [animation-delay:-0.3s]" />
              <span className="bg-light-primary dark:bg-dark-primary h-1.5 w-1.5 animate-bounce rounded-full [animation-delay:-0.15s]" />
              <span className="bg-light-primary dark:bg-dark-primary h-1.5 w-1.5 animate-bounce rounded-full" />
            </span>
          </div>
        )}
      </div>
    </div>
  );
});

function MessageList({
  messages,
  isGenerating,
  currentStreamedText,
  isShrinking = false,
  isExpanding = false,
}: MessageListProps) {
  const messagesEndRef = useRef<HTMLDivElement>(null);

  // Scroll to bottom when messages change
  useEffect(() => {
    try {
      // Only run scrollIntoView if the element exists and the function is available
      if (messagesEndRef.current && typeof messagesEndRef.current.scrollIntoView === 'function') {
        messagesEndRef.current.scrollIntoView({ behavior: 'smooth' });
      }
    } catch (error) {
      console.error('Error scrolling into view:', error);
    }
  }, [messages, currentStreamedText]);

  // Memoize the message list to prevent unnecessary re-renders
  const messageElements = useMemo(() => {
    return messages.map((msg, i) => (
      <Message
        key={`${msg.type}-${i}`}
        message={msg}
        index={i}
        isShrinking={isShrinking}
        isExpanding={isExpanding}
      />
    ));
  }, [messages, isShrinking, isExpanding]);

  return (
    <div
      className="messages bg-light-background-01 dark:bg-dark-background-01 flex-1 space-y-4 overflow-y-auto p-4"
      style={{ maxHeight: 'calc(100vh - 140px)' }}
    >
      {messages.length === 0 && !isGenerating ? (
        <div className="text-accent-02 mx-auto max-w-2xl space-y-4 px-12 pt-8 text-center italic">
          <p>
            Quickly create React apps in your browser, no setup required. Apps are sharable, or
            eject them to GitHub for easy deploys.{' '}
            <a
              href="https://github.com/fireproof-storage/ai-app-builder"
              target="_blank"
              rel="noopener noreferrer"
              className="text-accent-00 hover:underline"
            >
              Fork and customize this app builder
            </a>
            , no backend required.
          </p>

          <div className="mt-6 border-t border-gray-200 pt-4 dark:border-gray-700">
            <h3 className="py-2 text-lg font-semibold">About Fireproof</h3>
            <p className="text-sm">
              Fireproof enables secure saving and sharing of your data, providing encrypted live
              synchronization and offline-first capabilities. Learn more about{' '}
              <a
                href="https://use-fireproof.com/"
                target="_blank"
                rel="noopener noreferrer"
                className="text-accent-00 hover:underline"
              >
                Fireproof
              </a>
              .
            </p>
          </div>
        </div>
      ) : (
        <>
          {messageElements}
          {isGenerating && <AITyping currentStreamedText={currentStreamedText} />}
        </>
      )}
      <div ref={messagesEndRef} />
    </div>
  );
}

// Export a memoized version of the component to prevent unnecessary re-renders
export default memo(MessageList, (prevProps, nextProps) => {
  // Simplified equality check focusing on the essential changed values
  const messagesEqual =
    prevProps.messages === nextProps.messages ||
    (prevProps.messages.length === nextProps.messages.length &&
      JSON.stringify(prevProps.messages) === JSON.stringify(nextProps.messages));

  return (
    messagesEqual &&
    prevProps.isGenerating === nextProps.isGenerating &&
    prevProps.currentStreamedText === nextProps.currentStreamedText &&
    prevProps.isShrinking === nextProps.isShrinking &&
    prevProps.isExpanding === nextProps.isExpanding
  );
});<|MERGE_RESOLUTION|>--- conflicted
+++ resolved
@@ -44,6 +44,7 @@
         <div className={`flex ${message.type === 'user' ? 'justify-end' : 'justify-start'}`}>
           {message.type === 'ai' && (
             <div className="bg-light-background-00 dark:bg-dark-background-00 mr-2 flex h-8 w-8 items-center justify-center rounded-full">
+            <div className="bg-light-background-00 dark:bg-dark-background-00 mr-2 flex h-8 w-8 items-center justify-center rounded-full">
               <span className="text-light-primary dark:text-dark-primary text-sm font-medium">
                 AI
               </span>
@@ -53,11 +54,7 @@
             className={`message rounded-2xl p-3 ${message.type === 'user'
                 ? 'bg-accent-02-light dark:bg-accent-02-dark rounded-tr-sm text-white'
                 : 'bg-light-background-00 dark:bg-dark-decorative-00 text-light-primary dark:text-dark-primary rounded-tl-sm'
-<<<<<<< HEAD
             } max-w-[85%] shadow-sm`}
-=======
-              } max-w-[85%] shadow-sm`}
->>>>>>> 3199c974
           >
             {renderMarkdownContent(message.text)}
           </div>
@@ -75,11 +72,7 @@
 
         <span className="text-light-primary dark:text-dark-primary text-sm font-medium">AI</span>
       </div>
-<<<<<<< HEAD
-      <div className="message bg-light-primary dark:bg-dark-decorative-01 text-light-primary dark:text-dark-primary max-w-[85%] rounded-2xl rounded-tl-sm p-3 shadow-sm">
-=======
       <div className="message bg-light-background-00 dark:bg-dark-background-00 text-light-primary dark:text-dark-primary max-w-[85%] rounded-2xl rounded-tl-sm p-3 shadow-sm">
->>>>>>> 3199c974
         {currentStreamedText ? (
           <>
             {renderMarkdownContent(currentStreamedText)}
