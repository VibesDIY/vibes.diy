import type { ChangeEvent, KeyboardEvent } from 'react';
import { useEffect, memo, useCallback, useRef, forwardRef, useImperativeHandle } from 'react';
import type { ChatState } from '../types/chat';
<<<<<<< HEAD
import VibesDIYLogo from './VibesDIYLogo';
import { preloadLlmsText } from '../prompts';
=======
>>>>>>> c046dac0

interface ChatInputProps {
  chatState: ChatState;
  onSend: () => void;
}

export interface ChatInputRef {
  clickSubmit: () => void;
}

const ChatInput = forwardRef<ChatInputRef, ChatInputProps>(({ chatState, onSend }, ref) => {
  // Ref for the submit button
  const submitButtonRef = useRef<HTMLButtonElement>(null);

  // Expose the click function to parent components
  useImperativeHandle(ref, () => ({
    clickSubmit: () => {
      if (submitButtonRef.current) {
        submitButtonRef.current.click();
      }
    },
  }));

  // Internal callback to handle sending messages
  const handleSendMessage = useCallback(() => {
    if (chatState.sendMessage && !chatState.isStreaming) {
      chatState.sendMessage(chatState.input);
      onSend(); // Call onSend for side effects only
    }
  }, [chatState, onSend]);
  // Auto-resize textarea function
  const autoResizeTextarea = useCallback(() => {
    const textarea = chatState.inputRef.current;
    if (textarea) {
      textarea.style.height = 'auto';
      const maxHeight = 200;
      const minHeight = 90;
      textarea.style.height = `${Math.max(minHeight, Math.min(maxHeight, textarea.scrollHeight))}px`;
    }
  }, [chatState.inputRef]);

  // Initial auto-resize
  useEffect(() => {
    autoResizeTextarea();
  }, [chatState.input, autoResizeTextarea]);

  return (
    <div className="px-4 py-2">
      <div className="space-y-1">
        <textarea
          ref={chatState.inputRef}
          value={chatState.input}
          onChange={(e: ChangeEvent<HTMLTextAreaElement>) => {
            if (chatState.setInput) {
              chatState.setInput(e.target.value);
            }
          }}
          onFocus={() => {
            // Fire and forget: warm the LLMs text cache using raw imports
            void preloadLlmsText();
          }}
          onKeyDown={(e: KeyboardEvent<HTMLTextAreaElement>) => {
            if (e.key === 'Enter' && !e.shiftKey && !chatState.isStreaming) {
              e.preventDefault();
              handleSendMessage();
            }
          }}
          className="border-light-decorative-00 dark:border-dark-decorative-00 text-light-primary dark:text-dark-primary bg-light-background-01 dark:bg-dark-background-01 focus:ring-accent-01-light dark:focus:ring-accent-01-dark max-h-[200px] min-h-[90px] w-full resize-y rounded-lg border p-2.5 text-sm focus:border-transparent focus:ring-2 focus:outline-none"
          placeholder={
            chatState.docs.length || chatState.isStreaming
              ? 'Continue coding...'
              : 'I want to build...'
          }
          rows={2}
        />
        <div className="flex justify-end">
          <button
            ref={submitButtonRef}
            type="button"
            onClick={handleSendMessage}
            disabled={chatState.isStreaming}
            className="rounded-md bg-blue-600 px-4 py-2 text-sm font-medium text-white transition-colors hover:bg-blue-700 disabled:cursor-not-allowed disabled:opacity-50 dark:bg-blue-500 dark:hover:bg-blue-600"
            aria-label={chatState.isStreaming ? 'Generating' : 'Send message'}
          >
            {chatState.isStreaming ? '•••' : 'Code'}
          </button>
        </div>
      </div>
    </div>
  );
});

ChatInput.displayName = 'ChatInput';

// Use memo to optimize rendering
export default memo(ChatInput);<|MERGE_RESOLUTION|>--- conflicted
+++ resolved
@@ -1,11 +1,7 @@
 import type { ChangeEvent, KeyboardEvent } from 'react';
 import { useEffect, memo, useCallback, useRef, forwardRef, useImperativeHandle } from 'react';
 import type { ChatState } from '../types/chat';
-<<<<<<< HEAD
-import VibesDIYLogo from './VibesDIYLogo';
 import { preloadLlmsText } from '../prompts';
-=======
->>>>>>> c046dac0
 
 interface ChatInputProps {
   chatState: ChatState;
