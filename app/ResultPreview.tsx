import {
  SandpackCodeEditor,
  SandpackLayout,
  SandpackPreview,
  SandpackProvider,
  useSandpack,
} from '@codesandbox/sandpack-react';
import { useState, useEffect, useCallback, useRef, useMemo } from 'react';
import { sandpackDependencies } from './utils/versions';

interface ResultPreviewProps {
  code: string;
  streamingCode?: string;
  isStreaming?: boolean;
  dependencies?: Record<string, string>;
  onShare?: () => void;
  shareStatus?: string;
  completedMessage?: string;
  currentMessage?: { content: string };
  currentStreamContent?: string;
<<<<<<< HEAD
  restartCount?: number; // P005e
=======
  onScreenshotCaptured?: (screenshotData: string) => void;
>>>>>>> 884d4bf4
}

const indexHtml = `<!DOCTYPE html>
<html lang="en">
  <head>
    <meta charset="UTF-8">
    <meta name="viewport" content="width=device-width, initial-scale=1.0">
    <script src="https://cdn.tailwindcss.com"></script>
    <script src="https://cdnjs.cloudflare.com/ajax/libs/html2canvas/1.4.1/html2canvas.min.js"></script>
    <script>
      tailwind.config = {
        darkMode: 'class',
        theme: {
          extend: {
            colors: {
              'light-primary': '#2C2C2C',
              'light-secondary': '#2C2C2C',
              'light-decorative-00': '#EBEAEA',
              'light-decorative-01': '#E0DEDE',
              'light-decorative-02': '#2C2C2C',
              'light-background-00': '#FFFFFF',
              'light-background-01': '#F5F5F5',
              'light-background-02': '#F0F0F0',
              'dark-primary': '#FFFFFF',
              'dark-secondary': '#FFFFFF',
              'dark-decorative-00': '#302F30',
              'dark-decorative-01': '#414141',
              'dark-decorative-02': '#FFFFFF',
              'dark-background-00': '#171616',
              'dark-background-01': '#201F20',
              'dark-background-02': '#201F20',
              'accent-00-light': '#F9A100',
              'accent-01-light': '#F58709',
              'accent-02-light': '#F16C12',
              'accent-03-light': '#EE521C',
              'accent-00-dark': '#FFAA0F',
              'accent-01-dark': '#FF8F0F',
              'accent-02-dark': '#FF7119',
              'accent-03-dark': '#FF612A',
            }
          }
        }
      }

      function captureScreenshot() {
        html2canvas(document.body).then(canvas => {
          const dataURI = canvas.toDataURL();
          window.parent.postMessage({ screenshot: dataURI }, '*');
        });
      }
      
      // Automatically capture screenshot when page is fully loaded
      window.addEventListener('load', function() {
        // Wait a short moment for any final rendering
        setTimeout(captureScreenshot, 500);
      });
    </script>
  </head>
  <body>
    <div id="root"></div>
    <script type="module" src="/index.jsx"></script>
  </body>
</html>`;

// Welcome component to show instead of sandbox on initial load
function WelcomeScreen() {
  return (
    <div className="bg-light-background-01 dark:bg-dark-background-01 flex h-full flex-col items-center justify-center">
      <img
        src="/lightup.png"
        alt="Lightup"
        className="pulsing h-auto w-full max-w-xs"
        style={{
          width: '100%',
          height: 'auto',
          transform: 'rotate(-5deg)',
          animation: 'pulse 8s infinite',
        }}
      />

      <style
        dangerouslySetInnerHTML={{
          __html: `
          @keyframes pulse {
            0% {
              transform: rotate(-5deg) scale(1);
            }
            50% {
              transform: rotate(0deg) scale(1.05);
            }
            100% {
              transform: rotate(-5deg) scale(1);
            }
          }
          img.pulsing {
            animation: pulse 8s infinite;
          }
        `,
        }}
      />
    </div>
  );
}

const defaultCode = '';

// Component to listen for Sandpack events
function SandpackEventListener({
  setActiveView,
  setBundlingComplete,
  isStreaming,
}: {
  setActiveView: (view: 'preview' | 'code') => void;
  setBundlingComplete: (complete: boolean) => void;
  isStreaming: boolean;
}) {
  const { listen } = useSandpack();

  useEffect(() => {
    // Set bundling as not complete when the component mounts
    setBundlingComplete(false);

    const unsubscribe = listen((message) => {
      if (message.type === 'start') {
        setBundlingComplete(false);
      } else if (message.type === 'urlchange') {
        // Mark bundling as complete
        setBundlingComplete(true);

        // Only switch to preview if we're not currently streaming
        if (!isStreaming) {
          setActiveView('preview');
        }
      }
    });

    return () => {
      unsubscribe();
    };
  }, [listen, setActiveView, setBundlingComplete, isStreaming]);

  return null;
}

// Helper function to clean code by removing anything before the first import
const cleanCodeBeforeImport = (codeString: string) => {
  return codeString.replace(/^[\s\S]*?(import|export)/, '$1');
};

// A scroll controller that prioritizes staying at the bottom with line highlighting
function SandpackScrollController({ isStreaming }: { isStreaming: boolean }) {
  // Keep track of scroll state to avoid unnecessary scrolling
  const lastScrollHeight = useRef(0);
  const lastScrollPosition = useRef(0);
  const isScrolling = useRef(false);
  const hasUserScrolled = useRef(false); // Track if user has manually scrolled
  const highlightIntervalRef = useRef<NodeJS.Timeout | null>(null);

  useEffect(() => {
    let primaryScroller: HTMLElement | null = null;

    // Create a persistent style element that won't be removed/replaced
    if (!document.getElementById('highlight-style')) {
      const style = document.createElement('style');
      style.id = 'highlight-style';
      style.textContent = `
        /* Fixed highlighting style that won't be overridden */
        .cm-line-highlighted {
          position: relative !important;
          border-left: 3px solid rgba(0, 137, 249, 0.27) !important;
          color: inherit !important;
        }
        
        .cm-line-highlighted::before {
          content: "" !important;
          position: absolute !important;
          top: 0 !important;
          left: 0 !important;
          right: 0 !important;
          bottom: 0 !important;
          background: linear-gradient(60deg, rgba(0, 128, 255, 0.15), rgba(224, 255, 255, 0.25), rgba(0, 183, 255, 0.15)) !important;
          background-size: 200% 200% !important;
          animation: sparkleAppear 2s ease-out !important;
          pointer-events: none !important;
          z-index: -1 !important;
        }
        
        @keyframes sparkleGradient {
          0% { background-position: 0% 50% }
          50% { background-position: 100% 50% }
          100% { background-position: 0% 50% }
        }
        
        @keyframes sparkleAppear {
          0% { opacity: 0.8; }
          50% { opacity: 0.8; }
          100% { opacity: 0.1; }
        }
      `;
      document.head.appendChild(style);
    }

    // Function to scroll to bottom - using the original effective approach
    const scrollToBottom = () => {
      if (!primaryScroller) return;
      isScrolling.current = true;

      requestAnimationFrame(() => {
        if (primaryScroller) {
          primaryScroller.scrollTop = primaryScroller.scrollHeight;
          lastScrollHeight.current = primaryScroller.scrollHeight;
          lastScrollPosition.current = primaryScroller.scrollTop;
        }
        isScrolling.current = false;
      });
    };

    // Simpler function to just apply the highlight to the last line
    const highlightLastLine = () => {
      if (!primaryScroller || !isStreaming) return;

      // First, remove all existing highlights to start fresh
      document.querySelectorAll('.cm-line-highlighted').forEach((el) => {
        el.classList.remove('cm-line-highlighted');
      });

      // Then find the last non-empty line
      const lines = Array.from(document.querySelectorAll('.cm-line'));
      let lastLine = null;

      for (let i = lines.length - 1; i >= 0; i--) {
        const line = lines[i];
        const content = line.textContent || '';
        if (content.trim() && !content.includes('END OF CODE')) {
          lastLine = line;
          break;
        }
      }

      // Apply highlight if we found a valid line
      if (lastLine) {
        lastLine.classList.add('cm-line-highlighted');
        // console.log('Highlighted line:', lastLine.textContent);
      }
    };

    // Repeatedly check for the scroller until we find it
    const checkForScroller = setInterval(() => {
      if (primaryScroller) {
        clearInterval(checkForScroller);
        return;
      }

      const newScroller = document.querySelector('.cm-scroller');
      if (newScroller && newScroller instanceof HTMLElement) {
        primaryScroller = newScroller;

        // Initial scroll to bottom as soon as we find the scroller
        scrollToBottom();

        // Create content observer only after finding the scroller
        setupContentObserver();
      }
    }, 100);

    // Setup the content observer after we've found the scroller
    const setupContentObserver = () => {
      if (!primaryScroller) return;

      // Create an observer for content changes
      const contentObserver = new MutationObserver(() => {
        // Check if content has changed
        if (!primaryScroller) return;

        const newHeight = primaryScroller.scrollHeight;

        // Only highlight the last line if streaming is active
        if (isStreaming) {
          highlightLastLine();
        } else {
          // Remove all highlights when not streaming
          document.querySelectorAll('.cm-line-highlighted').forEach((el) => {
            el.classList.remove('cm-line-highlighted');
          });
        }

        // Only proceed with scrolling if height changed
        if (newHeight === lastScrollHeight.current) return;

        // Calculate if user is near the bottom (within 100px)
        const isNearBottom =
          primaryScroller.scrollTop + primaryScroller.clientHeight > lastScrollHeight.current - 100;

        // Always scroll to bottom if we haven't scrolled manually OR we're near the bottom
        if (!hasUserScrolled.current || isNearBottom) {
          scrollToBottom();
        }

        // Update height reference even if we didn't scroll
        lastScrollHeight.current = newHeight;
      });

      // Track user scroll events
      const handleScroll = () => {
        if (isScrolling.current || !primaryScroller) return;

        // Detect if this is a user-initiated scroll
        const currentPosition = primaryScroller.scrollTop;
        if (Math.abs(currentPosition - lastScrollPosition.current) > 10) {
          hasUserScrolled.current = true;
          lastScrollPosition.current = currentPosition;

          // If user scrolls to near bottom, consider it a "reset"
          if (
            primaryScroller.scrollTop + primaryScroller.clientHeight >=
            primaryScroller.scrollHeight - 50
          ) {
            hasUserScrolled.current = false;
          }
        }
      };

      // Start observing for content changes
      if (primaryScroller) {
        contentObserver.observe(primaryScroller, {
          childList: true,
          subtree: true,
          characterData: true,
        });

        // Add scroll listener
        primaryScroller.addEventListener('scroll', handleScroll);

        // Initial highlight if streaming
        if (isStreaming) {
          highlightLastLine();
        }
      }

      // Set up a fallback timer to periodically check for and highlight new lines
      // Only if streaming is active
      if (isStreaming) {
        highlightIntervalRef.current = setInterval(highlightLastLine, 10);
      }

      // Cleanup function
      return () => {
        clearInterval(checkForScroller);
        if (highlightIntervalRef.current) {
          clearInterval(highlightIntervalRef.current);
          highlightIntervalRef.current = null;
        }
        contentObserver.disconnect();
        primaryScroller?.removeEventListener('scroll', handleScroll);
      };
    };

    // Extra precaution: force scroll to bottom when streaming starts
    setTimeout(scrollToBottom, 100);

    // Cleanup all intervals on unmount
    return () => {
      clearInterval(checkForScroller);
      if (highlightIntervalRef.current) {
        clearInterval(highlightIntervalRef.current);
        highlightIntervalRef.current = null;
      }
      // We'll leave the style element to avoid flickering if component remounts
    };
  }, [isStreaming]);

  // Effect to handle changes in streaming state
  useEffect(() => {
    // If streaming stops, clear the highlight interval
    if (!isStreaming && highlightIntervalRef.current) {
      clearInterval(highlightIntervalRef.current);
      highlightIntervalRef.current = null;

      // Remove all highlights
      document.querySelectorAll('.cm-line-highlighted').forEach((el) => {
        el.classList.remove('cm-line-highlighted');
      });
    }
  }, [isStreaming]);

  return null;
}

function ResultPreview({
  code,
  streamingCode = '',
  isStreaming = false,
  dependencies = {},
  onShare,
  shareStatus,
  completedMessage,
  currentMessage,
  currentStreamContent,
<<<<<<< HEAD
  restartCount = 0, // P005e
=======
  onScreenshotCaptured,
>>>>>>> 884d4bf4
}: ResultPreviewProps) {
  const [activeView, setActiveView] = useState<'preview' | 'code'>('preview');
  const [displayCode, setDisplayCode] = useState(code || defaultCode);
  const [appStartedCount, setAppStartedCount] = useState(0);
  const [bundlingComplete, setBundlingComplete] = useState(true);
  const justFinishedStreamingRef = useRef(false);
  // Add state to control whether to show welcome screen or sandbox
  const [showWelcome, setShowWelcome] = useState(true);
  // Add state to track the current theme
  const [isDarkMode, setIsDarkMode] = useState(false);
  // Add ref for the code editor container
  const codeEditorRef = useRef<HTMLDivElement>(null);
  // Add state to prevent auto-switching to preview during streaming
  const [lockCodeView, setLockCodeView] = useState(false);
  // Add a ref to store the files to prevent unnecessary re-renders
  const filesRef = useRef({
    '/index.html': {
      code: indexHtml,
      hidden: true,
    },
    '/App.jsx': {
      code: code || defaultCode,
      active: true,
    },
  });

  // Detect system theme preference
  useEffect(() => {
    // Check initial preference
    const prefersDarkMode = window.matchMedia('(prefers-color-scheme: dark)').matches;
    setIsDarkMode(prefersDarkMode);

    // Listen for changes
    const mediaQuery = window.matchMedia('(prefers-color-scheme: dark)');
    const handleChange = (e: MediaQueryListEvent) => {
      setIsDarkMode(e.matches);
    };

    mediaQuery.addEventListener('change', handleChange);
    return () => mediaQuery.removeEventListener('change', handleChange);
  }, []);

  // Listen for screenshot messages from the iframe
  useEffect(() => {
    const handleMessage = (event: MessageEvent) => {
      if (event.data && event.data.screenshot) {
        const screenshotData = event.data.screenshot;
        console.log('Received screenshot from iframe, length:', screenshotData.length);

        // Call the callback if provided
        if (onScreenshotCaptured) {
          onScreenshotCaptured(screenshotData);
        }
      }
    };

    window.addEventListener('message', handleMessage);
    return () => window.removeEventListener('message', handleMessage);
  }, [onScreenshotCaptured]);

  // Update displayed code when code changes or streaming ends
  useEffect(() => {
    if (!isStreaming) {
      // Add exactly 20 lines of whitespace and a very visible end marker
      const codeWithWhitespace =
        cleanCodeBeforeImport(code || defaultCode) +
        '\n\n\n\n\n\n\n\n\n\n' +
        '\n\n\n\n\n\n\n\n\n\n' +
        '\n';
      setDisplayCode(codeWithWhitespace);

      // Update the files ref without causing re-render
      filesRef.current = {
        ...filesRef.current,
        '/App.jsx': {
          code: codeWithWhitespace,
          active: true,
        },
      };

      // If we have actual code (not default), hide welcome screen
      if (code) {
        setShowWelcome(false);
      }
    }
  }, [code, isStreaming]);

  // Update displayed code during streaming
  useEffect(() => {
    if (isStreaming) {
      if (streamingCode) {
        // Add exactly 20 lines of whitespace and a very visible end marker
        const codeWithWhitespace = cleanCodeBeforeImport(streamingCode) + '\n\n\n\n\n\n\n\n\n\n';
        setDisplayCode(codeWithWhitespace);

        // Update the files ref without causing re-render
        filesRef.current = {
          ...filesRef.current,
          '/App.jsx': {
            code: codeWithWhitespace,
            active: true,
          },
        };

        // Hide welcome screen when streaming starts
        setShowWelcome(false);
        // Always show code view when streaming
        setActiveView('code');
        // We want to lock the view to code during streaming
        setLockCodeView(true);
      }
    }
  }, [streamingCode, isStreaming]);

  // When streaming stops, unlock the view
  useEffect(() => {
    if (!isStreaming) {
      setLockCodeView(false);
      // The next URL change event will now trigger the switch to preview
      // since we've updated the SandpackEventListener to check isStreaming
    }
  }, [isStreaming]);

  // Track when streaming ends
  useEffect(() => {
    if (isStreaming && streamingCode) {
      justFinishedStreamingRef.current = true;
    }
  }, [isStreaming, streamingCode]);

  // Reset justFinishedStreamingRef when bundling completes
  useEffect(() => {
    if (bundlingComplete) {
      justFinishedStreamingRef.current = false;
    }
  }, [bundlingComplete]);

  // Determine if the preview icon should spin
  const shouldSpin = !isStreaming && justFinishedStreamingRef.current && !bundlingComplete;

  useEffect(() => {
    console.log('dependencies', dependencies);
  }, [dependencies]);

  // CSS for the spinning animation
  const spinningIconClass = shouldSpin ? 'animate-spin-slow' : '';

  // Use a stable key for SandpackProvider
  const sandpackKey = useRef('stable-sandpack-key').current;

  return (
    <div className="h-full" style={{ overflow: 'hidden' }}>
      <style>
        {`
          @keyframes spin-slow {
            from {
              transform: rotate(0deg);
            }
            to {
              transform: rotate(360deg);
            }
          }
          .animate-spin-slow {
            animation: spin-slow 1s linear infinite;
          }
        `}
      </style>
      <div className="border-light-decorative-00 dark:border-dark-decorative-00 bg-light-background-00 dark:bg-dark-background-00 flex min-h-[4rem] items-center justify-between border-b px-6 py-4">
        {!showWelcome ? (
          <div className="bg-light-decorative-00 dark:bg-dark-decorative-00 flex space-x-1 rounded-lg p-1 shadow-sm">
            <button
              type="button"
              onClick={() => setActiveView('preview')}
              className={`flex items-center space-x-1.5 rounded-md px-4 py-1.5 text-sm font-medium transition-colors ${
                activeView === 'preview'
                  ? 'bg-light-background-00 dark:bg-dark-background-00 text-light-primary dark:text-dark-primary shadow-sm'
                  : 'text-light-primary dark:text-dark-primary hover:bg-light-decorative-01 dark:hover:bg-dark-decorative-01'
              }`}
              aria-label="Switch to preview"
            >
              <svg
                xmlns="http://www.w3.org/2000/svg"
                className={`h-4 w-4 ${spinningIconClass}`}
                fill="none"
                viewBox="0 0 24 24"
                stroke="currentColor"
              >
                <title>Preview icon</title>
                <path
                  strokeLinecap="round"
                  strokeLinejoin="round"
                  strokeWidth={2}
                  d="M15 12a3 3 0 11-6 0 3 3 0 016 0z"
                />
                <path
                  strokeLinecap="round"
                  strokeLinejoin="round"
                  strokeWidth={2}
                  d="M2.458 12C3.732 7.943 7.523 5 12 5c4.478 0 8.268 2.943 9.542 7-1.274 4.057-5.064 7-9.542 7-4.477 0-8.268-2.943-9.542-7z"
                />
              </svg>
              <span>Preview</span>
            </button>
            <button
              type="button"
              onClick={() => {
                setActiveView('code');
                // Hide welcome screen when switching to code view
                setShowWelcome(false);
              }}
              className={`flex items-center space-x-1.5 rounded-md px-4 py-1.5 text-sm font-medium transition-colors ${
                activeView === 'code'
                  ? 'bg-light-background-00 dark:bg-dark-background-00 text-light-primary dark:text-dark-primary shadow-sm'
                  : 'text-light-primary dark:text-dark-primary hover:bg-light-decorative-01 dark:hover:bg-dark-decorative-01'
              }`}
              aria-label="Switch to code editor"
            >
              <svg
                xmlns="http://www.w3.org/2000/svg"
                className="h-4 w-4"
                fill="none"
                viewBox="0 0 24 24"
                stroke="currentColor"
              >
                <title>Code icon</title>
                <path
                  strokeLinecap="round"
                  strokeLinejoin="round"
                  strokeWidth={2}
                  d="M10 20l4-16m4 4l4 4-4 4M6 16l-4-4 4-4"
                />
              </svg>
              <span>Code</span>
            </button>
          </div>
        ) : (
          <div className="h-10">
            {/* Empty div to maintain header height when buttons are hidden */}
          </div>
        )}

        {isStreaming && (
          <div className="text-accent-03-light dark:text-accent-03-dark ml-2 w-10 animate-pulse text-sm">
            {streamingCode.split('\n').length > 2 ? streamingCode.split('\n').length : ''}
          </div>
        )}

        {onShare ? (
          !showWelcome && (
            <div className="flex items-center gap-2">
              {shareStatus && (
                <div className="animate-fade-in bg-accent-00-light dark:bg-accent-00-dark text-light-primary dark:text-dark-primary rounded-lg px-3 py-1 text-sm">
                  {shareStatus}
                </div>
              )}
              <div className="bg-light-decorative-00 dark:bg-dark-decorative-00 flex space-x-1 rounded-lg p-1 shadow-sm">
                <button
                  type="button"
                  onClick={onShare}
                  className="text-light-primary dark:text-dark-primary hover:bg-light-decorative-01 dark:hover:bg-dark-decorative-01 flex items-center space-x-1.5 rounded-md px-4 py-1.5 text-sm font-medium transition-colors"
                  aria-label="Share app"
                >
                  <svg
                    xmlns="http://www.w3.org/2000/svg"
                    className="h-4 w-4"
                    fill="none"
                    viewBox="0 0 24 24"
                    stroke="currentColor"
                  >
                    <title>Share icon</title>
                    <path
                      strokeLinecap="round"
                      strokeLinejoin="round"
                      strokeWidth={2}
                      d="M8.684 13.342C8.886 12.938 9 12.482 9 12c0-.482-.114-.938-.316-1.342m0 2.684a3 3 0 110-2.684m0 2.684l6.632 3.316m-6.632-6l6.632-3.316m0 0a3 3 0 105.367-2.684 3 3 0 00-5.367 2.684zm0 9.316a3 3 0 105.368 2.684 3 3 0 00-5.368-2.684z"
                    />
                  </svg>
                  <span>Share</span>
                </button>
              </div>
            </div>
          )
        ) : (
          <div className="h-10 w-10">
            {/* Empty space to maintain layout when no share button */}
          </div>
        )}
      </div>

      {showWelcome ? (
        // Show welcome screen
        <div className="h-full" style={{ height: 'calc(100vh - 49px)' }}>
          <WelcomeScreen />
        </div>
      ) : (
        // Show sandbox
        <div data-testid="sandpack-provider">
          <SandpackProvider
            key={isStreaming ? 'streaming' : `${displayCode}-${restartCount}`} // P7bfe
            template="vite-react"
            options={{
              externalResources: ['https://cdn.tailwindcss.com'],
              classes: { 'sp-wrapper': 'h-full' },
            }}
            customSetup={{
              dependencies: {
                ...dependencies,
                ...sandpackDependencies,
              },
            }}
            files={filesRef.current}
            theme={isDarkMode ? 'dark' : 'light'}
          >
            <SandpackEventListener
              setActiveView={(view) => {
                // Always allow switching to preview on URL change events
                // Only restrict manual switching when lockCodeView is true
                setActiveView(view);
              }}
              setBundlingComplete={setBundlingComplete}
              isStreaming={isStreaming}
            />
            {isStreaming && <SandpackScrollController isStreaming={isStreaming} />}
            <SandpackLayout className="h-full" style={{ height: 'calc(100vh - 49px)' }}>
              <div
                style={{
                  display: activeView === 'preview' ? 'block' : 'none',
                  height: '100%',
                  width: '100%',
                }}
              >
                <SandpackPreview
                  showNavigator={false}
                  showOpenInCodeSandbox={false}
                  showRefreshButton={true}
                  showRestartButton={false}
                  showOpenNewtab={false}
                  className="h-full w-full"
                  style={{ height: '100%' }}
                />
              </div>
              <div
                style={{
                  display: activeView === 'code' ? 'block' : 'none',
                  height: '100%',
                  width: '100%',
                }}
                ref={codeEditorRef}
              >
                <SandpackCodeEditor
                  style={{ height: '100%' }}
                  showLineNumbers={false}
                  wrapContent
                  showInlineErrors
                />
              </div>
            </SandpackLayout>
          </SandpackProvider>
        </div>
      )}

      <div className="result-content">
        {!showWelcome && (
          <button
            data-testid="copy-button"
            onClick={() => navigator.clipboard.writeText(displayCode)}
            className="text-light-primary dark:text-dark-primary hover:bg-light-decorative-01 dark:hover:bg-dark-decorative-01 rounded-md px-4 py-1.5 text-sm font-medium transition-colors"
          >
            Copy to Clipboard
          </button>
        )}
        {streamingCode ? (
          <div>{currentStreamContent}</div>
        ) : (
          <div>{completedMessage || currentMessage?.content || ''}</div>
        )}
      </div>
    </div>
  );
}

export default ResultPreview;<|MERGE_RESOLUTION|>--- conflicted
+++ resolved
@@ -18,11 +18,8 @@
   completedMessage?: string;
   currentMessage?: { content: string };
   currentStreamContent?: string;
-<<<<<<< HEAD
   restartCount?: number; // P005e
-=======
   onScreenshotCaptured?: (screenshotData: string) => void;
->>>>>>> 884d4bf4
 }
 
 const indexHtml = `<!DOCTYPE html>
@@ -421,11 +418,8 @@
   completedMessage,
   currentMessage,
   currentStreamContent,
-<<<<<<< HEAD
   restartCount = 0, // P005e
-=======
   onScreenshotCaptured,
->>>>>>> 884d4bf4
 }: ResultPreviewProps) {
   const [activeView, setActiveView] = useState<'preview' | 'code'>('preview');
   const [displayCode, setDisplayCode] = useState(code || defaultCode);
