import React, { useRef, useState, useEffect, useLayoutEffect } from 'react';
import {
  getWrapperStyle,
  getMenuStyle,
  getContentWrapperStyle,
  getContentStyle,
  getToggleButtonStyle,
  getInnerContentWrapperStyle,
} from './HiddenMenuWrapper.styles.js';
import { VibesSwitch } from '../VibesSwitch/VibesSwitch.js';

export interface HiddenMenuWrapperProps {
  children: React.ReactNode;
  menuContent: React.ReactNode;
  triggerBounce?: boolean;
  showVibesSwitch?: boolean;
}

export function HiddenMenuWrapper({
  children,
  menuContent,
  triggerBounce,
  showVibesSwitch = true,
}: HiddenMenuWrapperProps) {
  const [menuOpen, setMenuOpen] = useState(false);
  const [menuHeight, setMenuHeight] = useState(0);
  const menuRef = useRef<HTMLDivElement>(null);
  const buttonRef = useRef<HTMLButtonElement>(null);
  const menuContainerRef = useRef<HTMLDivElement>(null);
  type TimerId = number | ReturnType<typeof setTimeout>;
  const rafIdRef = useRef<TimerId | null>(null);
  const cancelRef = useRef<null | ((id: TimerId) => void)>(null);

  const [isBouncing, setIsBouncing] = useState(false);
  const [hasBouncedOnMount, setHasBouncedOnMount] = useState(false);

  // Trigger bounce animation on first mount (respects reduced motion and menu state)
  useEffect(() => {
    if (!hasBouncedOnMount && !menuOpen) {
      // Check for reduced motion preference (with fallback for test environments)
      const prefersReducedMotion =
        window.matchMedia?.('(prefers-reduced-motion: reduce)')?.matches || false;
      if (!prefersReducedMotion) {
        setIsBouncing(true);
        setTimeout(() => setIsBouncing(false), 800);
      }
      setHasBouncedOnMount(true);
    }
  }, [hasBouncedOnMount, menuOpen]);

  // Inject keyframes for bounce animation
  useEffect(() => {
    const styleId = 'vibes-drop-to-close-keyframes';
    const existingStyle = document.getElementById(styleId);

    if (!existingStyle) {
      const style = document.createElement('style');
      style.id = styleId;
      style.textContent = `
        @keyframes vibes-drop-to-close {
          0%   { transform: translateY(-400px); }  /* Start pushed up */
          10%  { transform: translateY(0); }       /* First big drop */
          25%  { transform: translateY(-175px); }   /* First bounce back up */
          35%  { transform: translateY(0); }       /* Second drop */
          48%  { transform: translateY(-75px); }   /* Second bounce back up */
          62%  { transform: translateY(0); }       /* Third drop */
          72%  { transform: translateY(-25px); }   /* Third bounce back up */
          80%  { transform: translateY(0); }       /* Fourth drop - faster */
          82%  { transform: translateY(-10px); }   /* Fourth bounce back up - much faster */
          88%  { transform: translateY(0); }       /* Fifth drop */
          91%  { transform: translateY(-5px); }    /* Final tiny bounce back up */
          95%  { transform: translateY(0); }       /* Final settle */
          100% { transform: translateY(0); }
        }
      `;
      document.head.appendChild(style);
    }
  }, []);

  // Manage bounce animation when triggerBounce changes
  useEffect(() => {
    if (triggerBounce) {
      setIsBouncing(true);
      const timeout = setTimeout(() => setIsBouncing(false), 800); // Animation duration
      return () => clearTimeout(timeout);
    }
  }, [triggerBounce]);

  // Set menu height on render or when menu content prop changes
  useEffect(() => {
    if (menuRef.current) {
      const next = menuRef.current.offsetHeight;
      setMenuHeight((prev) => (prev !== next ? next : prev));
    }
  }, [menuContent]);

  // Escape key handling + focus trap
  useEffect(() => {
    const handleKeyDown = (e: KeyboardEvent) => {
      if (e.key === 'Escape' && menuOpen) {
        setMenuOpen(false);
        buttonRef.current?.focus();
      }

      if (menuOpen && e.key === 'Tab' && menuContainerRef.current) {
        const focusableElements = menuContainerRef.current.querySelectorAll<HTMLElement>(
          'button, [href], input, select, textarea, [tabindex]:not([tabindex="-1"])'
        );

        const first = focusableElements[0];
        const last = focusableElements[focusableElements.length - 1];

        if (!first || !last) return;

        if (e.shiftKey) {
          if (document.activeElement === first) {
            e.preventDefault();
            last.focus();
          }
        } else {
          if (document.activeElement === last) {
            e.preventDefault();
            first.focus();
          }
        }
      }
    };

    document.addEventListener('keydown', handleKeyDown);
    return () => document.removeEventListener('keydown', handleKeyDown);
  }, [menuOpen]);

  // Focus menu on open
  useEffect(() => {
    if (menuOpen) {
      const firstFocusable = menuRef.current?.querySelector<HTMLElement>(
        'button, [href], input, select, textarea, [tabindex]:not([tabindex="-1"])'
      );
      firstFocusable?.focus();
    }
  }, [menuOpen]);

<<<<<<< HEAD
  // recalculate when childrens change
  useEffect(() => {
    const menuEl = menuRef.current;
    if (!menuEl) return;

    const updateHeight = () => setMenuHeight(menuEl.offsetHeight);

    updateHeight(); // initial

    const resizeObserver = new ResizeObserver(() => {
      updateHeight();
    });

    resizeObserver.observe(menuEl);

    return () => {
      resizeObserver.disconnect();
    };
  }, []);

=======
  // Recalculate when children change size, with feature detection and rAF scheduling
  const useIsomorphicLayoutEffect = typeof window !== 'undefined' ? useLayoutEffect : useEffect;

  useIsomorphicLayoutEffect(() => {
    const menuEl = menuRef.current;
    if (!menuEl) return;

    const scheduleSetHeight = (h: number) => {
      // Cancel previous scheduled update
      if (rafIdRef.current != null && cancelRef.current) {
        cancelRef.current(rafIdRef.current);
        rafIdRef.current = null;
      }

      const run = () => setMenuHeight((prev) => (prev !== h ? h : prev));

      if (typeof requestAnimationFrame !== 'undefined') {
        const id = requestAnimationFrame(() => run());
        rafIdRef.current = id;
        cancelRef.current = (cancelId: TimerId) => cancelAnimationFrame(cancelId as number);
      } else {
        const id = setTimeout(run, 0);
        rafIdRef.current = id;
        cancelRef.current = (cancelId: TimerId) =>
          clearTimeout(cancelId as ReturnType<typeof setTimeout>);
      }
    };

    // Initial measure before first paint to avoid flicker
    scheduleSetHeight(menuEl.offsetHeight);

    // Prefer ResizeObserver when available
    if (
      typeof (window as unknown as { ResizeObserver?: typeof ResizeObserver }).ResizeObserver !==
      'undefined'
    ) {
      const RO = (window as unknown as { ResizeObserver: typeof ResizeObserver }).ResizeObserver;
      const resizeObserver = new RO(() => {
        scheduleSetHeight(menuEl.offsetHeight);
      });

      resizeObserver.observe(menuEl);

      return () => {
        resizeObserver.disconnect();
        if (rafIdRef.current != null && cancelRef.current) {
          cancelRef.current(rafIdRef.current);
          rafIdRef.current = null;
        }
      };
    }

    // Fallback: MutationObserver + window resize listener
    const mutationObserver = new MutationObserver(() => {
      scheduleSetHeight(menuEl.offsetHeight);
    });
    mutationObserver.observe(menuEl, { childList: true, subtree: true });

    const onResize = () => scheduleSetHeight(menuEl.offsetHeight);
    window.addEventListener('resize', onResize);
    window.addEventListener('orientationchange', onResize);

    return () => {
      mutationObserver.disconnect();
      window.removeEventListener('resize', onResize);
      window.removeEventListener('orientationchange', onResize);
      if (rafIdRef.current != null && cancelRef.current) {
        cancelRef.current(rafIdRef.current);
        rafIdRef.current = null;
      }
    };
  }, []);

  // When menu open state toggles, schedule a measure in case layout changes
  useEffect(() => {
    const menuEl = menuRef.current;
    if (!menuEl) return;
    // Defer measurement to allow layout to settle, with a portable fallback
    const defer = (cb: () => void) => {
      if (typeof queueMicrotask === 'function') {
        queueMicrotask(cb);
      } else if (typeof requestAnimationFrame !== 'undefined') {
        requestAnimationFrame(cb);
      } else {
        setTimeout(cb, 0);
      }
    };

    defer(() => {
      const next = menuEl.offsetHeight;
      setMenuHeight((prev) => (prev !== next ? next : prev));
    });
  }, [menuOpen]);

>>>>>>> ec6ba697
  return (
    <div style={getWrapperStyle()}>
      {/* Menu */}
      <div
        id="hidden-menu"
        role="dialog"
        aria-modal="true"
        aria-label="Hidden menu"
        aria-hidden={!menuOpen}
        ref={menuRef}
        style={getMenuStyle()}
      >
        {menuContent}
      </div>

      {/* Content */}
      <div style={getContentWrapperStyle(menuHeight, menuOpen, isBouncing)} ref={menuContainerRef}>
        <div style={getInnerContentWrapperStyle(menuOpen)}>
          <div style={getContentStyle()}>{children}</div>
        </div>
      </div>

      {/* Button */}
      {showVibesSwitch && (
        <button
          aria-haspopup="dialog"
          aria-expanded={menuOpen}
          aria-controls="hidden-menu"
          ref={buttonRef}
          onClick={() => setMenuOpen(!menuOpen)}
          style={getToggleButtonStyle()}
        >
          <VibesSwitch size={80} />
        </button>
      )}
    </div>
  );
}<|MERGE_RESOLUTION|>--- conflicted
+++ resolved
@@ -140,28 +140,6 @@
     }
   }, [menuOpen]);
 
-<<<<<<< HEAD
-  // recalculate when childrens change
-  useEffect(() => {
-    const menuEl = menuRef.current;
-    if (!menuEl) return;
-
-    const updateHeight = () => setMenuHeight(menuEl.offsetHeight);
-
-    updateHeight(); // initial
-
-    const resizeObserver = new ResizeObserver(() => {
-      updateHeight();
-    });
-
-    resizeObserver.observe(menuEl);
-
-    return () => {
-      resizeObserver.disconnect();
-    };
-  }, []);
-
-=======
   // Recalculate when children change size, with feature detection and rAF scheduling
   const useIsomorphicLayoutEffect = typeof window !== 'undefined' ? useLayoutEffect : useEffect;
 
@@ -256,7 +234,6 @@
     });
   }, [menuOpen]);
 
->>>>>>> ec6ba697
   return (
     <div style={getWrapperStyle()}>
       {/* Menu */}
