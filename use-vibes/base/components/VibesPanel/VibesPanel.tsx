import React, { useState, useEffect, useId } from 'react';
<<<<<<< HEAD
import { VibesButton, BLUE, RED, YELLOW, GRAY } from '../VibesButton/index.js';
=======
import { runtimeFn } from '@fireproof/core-runtime';
import { VibesButton } from '../VibesButton/VibesButton.js';
>>>>>>> 35bdfca5
import { BrutalistCard } from '../BrutalistCard/BrutalistCard.js';
import { generateFreshDataUrl, generateRemixUrl } from '../../utils/appSlug.js';
import {
  getOuterContainerStyle,
  getResponsiveContainerStyle,
  getResponsiveLabelStyle,
  getResponsiveButtonWrapperStyle,
  getButtonContainerStyle,
  getInviteFormStyle,
  getInviteLabelStyle,
  getInviteInputWrapperStyle,
  getInviteInputStyle,
  getInviteStatusStyle,
} from './VibesPanel.styles.js';

export interface VibesPanelProps {
  /** Optional custom styling for the panel container */
  style?: React.CSSProperties;
  /** Optional className for the panel container */
  className?: string;
  /** Optional base URL for vibes platform (defaults to current origin or vibes.diy) */
  baseURL?: string;
}

/**
 * VibesPanel - Standard panel with Login, Remix, and Invite buttons
 *
 * This component provides the standard three-button layout used
 * throughout the Vibes DIY platform for authentication and actions.
 */
type PanelMode = 'default' | 'mutate' | 'invite';

export function VibesPanel({ style, className, baseURL }: VibesPanelProps = {}) {
  const emailId = useId();
  const [mode, setMode] = useState<PanelMode>('default');
  const [email, setEmail] = useState('');
  const [inviteStatus, setInviteStatus] = useState<'idle' | 'sending' | 'success' | 'error'>(
    'idle'
  );
  const [inviteMessage, setInviteMessage] = useState('');
  const [isMobile, setIsMobile] = useState(
    typeof window !== 'undefined' ? window.matchMedia('(max-width: 768px)').matches : false
  );

  // Safe browser check for base URL
  const defaultBaseURL = runtimeFn().isBrowser ? window.location.origin : 'https://vibes.diy';
  const effectiveBaseURL = baseURL ?? defaultBaseURL;

  const handleMutateClick = () => {
    if (mode === 'default') {
      setMode('mutate');
    }
  };

  const handleInviteClick = () => {
    if (mode === 'default') {
      setMode('invite');
      setEmail('');
      setInviteStatus('idle');
      setInviteMessage('');
    }
  };

  const handleBackClick = () => {
    setMode('default');
  };

  const handleFreshDataClick = () => {
    window.open(generateFreshDataUrl(effectiveBaseURL), '_top');
  };

  const handleChangeCodeClick = () => {
    window.open(generateRemixUrl(effectiveBaseURL), '_top');
  };

  const handleLogoutClick = () => {
    document.dispatchEvent(new CustomEvent('vibes-sync-disable'));
    // Reload the page after logout
    setTimeout(() => {
      window.location.reload();
    }, 100);
  };

  const handleInviteSubmit = (e: React.FormEvent) => {
    e.preventDefault();
    if (!email.trim()) return;

    setInviteStatus('sending');
    setInviteMessage('');

    // Dispatch share request event
    document.dispatchEvent(
      new CustomEvent('vibes-share-request', {
        detail: {
          email: email.trim(),
          role: 'member',
          right: 'read',
        },
      })
    );
  };

  // Listen for window resize to update mobile state
  useEffect(() => {
    if (typeof window === 'undefined') return;

    const mediaQuery = window.matchMedia('(max-width: 768px)');
    const handleChange = (e: MediaQueryListEvent | MediaQueryList) => {
      setIsMobile(e.matches);
    };

    // Modern browsers
    if (mediaQuery.addEventListener) {
      mediaQuery.addEventListener('change', handleChange);
      return () => mediaQuery.removeEventListener('change', handleChange);
    }
    // Fallback for older browsers
    else if (mediaQuery.addListener) {
      mediaQuery.addListener(handleChange);
      return () => mediaQuery.removeListener(handleChange);
    }
  }, []);

  // Listen for share response events
  useEffect(() => {
    const handleShareSuccess = (event: Event) => {
      const customEvent = event as CustomEvent<{ email: string; message?: string }>;
      setInviteStatus('success');
      setInviteMessage(
        customEvent.detail?.message || `Invitation sent to ${customEvent.detail?.email}!`
      );
    };

    const handleShareError = (event: Event) => {
      const customEvent = event as CustomEvent<{ error: { message: string } }>;
      setInviteStatus('error');
      setInviteMessage(
        customEvent.detail?.error?.message || 'Failed to send invitation. Please try again.'
      );
    };

    document.addEventListener('vibes-share-success', handleShareSuccess);
    document.addEventListener('vibes-share-error', handleShareError);

    return () => {
      document.removeEventListener('vibes-share-success', handleShareSuccess);
      document.removeEventListener('vibes-share-error', handleShareError);
    };
  }, []);

  return (
    <div style={getOuterContainerStyle(style)} className={className}>
      <div style={getResponsiveContainerStyle(isMobile)}>
        <div style={getResponsiveLabelStyle(isMobile)}>Settings</div>
        <div style={getResponsiveButtonWrapperStyle(isMobile)}>
          <div style={getButtonContainerStyle()}>
            {mode === 'mutate' ? (
              // Mutate mode buttons
              <>
                <VibesButton color={BLUE} onClick={handleFreshDataClick}>
                  Fresh Start
                </VibesButton>
                <VibesButton color={RED} onClick={handleChangeCodeClick} icon="remix">
                  Remix Code
                </VibesButton>
                <VibesButton color={YELLOW} onClick={handleBackClick} icon="back">
                  Back
                </VibesButton>
              </>
            ) : mode === 'invite' ? (
              // Invite mode form
              <>
                {inviteStatus === 'idle' ? (
                  // Show form when idle
                  <form onSubmit={handleInviteSubmit} style={getInviteFormStyle()}>
                    <label htmlFor={emailId} style={getInviteLabelStyle()}>
                      Invite by email
                    </label>
                    <BrutalistCard size="md" style={getInviteInputWrapperStyle()}>
                      <input
                        id={emailId}
                        type="email"
                        placeholder="friend@example.com"
                        value={email}
                        onChange={(e) => setEmail(e.target.value)}
                        style={getInviteInputStyle()}
                        autoComplete="email"
                        required
                      />
                    </BrutalistCard>
                    <VibesButton color={BLUE} type="submit" disabled={!email.trim()}>
                      Send Invite
                    </VibesButton>
                  </form>
                ) : (
                  // Show status when sending/complete
                  <BrutalistCard
                    id="invite-status"
                    role="status"
                    aria-live="polite"
                    size="sm"
                    variant={
                      inviteStatus === 'sending'
                        ? 'default'
                        : inviteStatus === 'error'
                          ? 'error'
                          : 'success'
                    }
                    style={getInviteStatusStyle()}
                  >
                    {inviteStatus === 'sending' ? 'Inviting...' : inviteMessage}
                  </BrutalistCard>
                )}
                <VibesButton color={YELLOW} onClick={handleBackClick} icon="back">
                  Back
                </VibesButton>
              </>
            ) : (
              // Default buttons
              <>
                <VibesButton color={BLUE} onClick={handleLogoutClick} icon="logout">
                  Logout
                </VibesButton>
                <VibesButton color={RED} onClick={handleMutateClick} icon="remix">
                  Remix
                </VibesButton>
                <VibesButton color={YELLOW} onClick={handleInviteClick} icon="invite">
                  Invite
                </VibesButton>
                <VibesButton color={GRAY} icon="settings">
                  Settings
                </VibesButton>
              </>
            )}
          </div>
        </div>
      </div>
    </div>
  );
}<|MERGE_RESOLUTION|>--- conflicted
+++ resolved
@@ -1,10 +1,6 @@
 import React, { useState, useEffect, useId } from 'react';
-<<<<<<< HEAD
 import { VibesButton, BLUE, RED, YELLOW, GRAY } from '../VibesButton/index.js';
-=======
 import { runtimeFn } from '@fireproof/core-runtime';
-import { VibesButton } from '../VibesButton/VibesButton.js';
->>>>>>> 35bdfca5
 import { BrutalistCard } from '../BrutalistCard/BrutalistCard.js';
 import { generateFreshDataUrl, generateRemixUrl } from '../../utils/appSlug.js';
 import {
