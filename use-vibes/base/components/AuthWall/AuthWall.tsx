--- conflicted
+++ resolved
@@ -6,10 +6,6 @@
   getImageSectionStyle,
   getOverlayStyle,
   getMenuStyle,
-<<<<<<< HEAD
-  getFormContainerStyle,
-=======
->>>>>>> a787c88b
   getTitleStyle,
   getDescriptionStyle,
 } from './AuthWall.styles.js';
@@ -39,68 +35,6 @@
   const [menuHeight, setMenuHeight] = useState(0);
   const [actualImageUrl, setActualImageUrl] = useState(imageUrl);
   const menuRef = useRef<HTMLDivElement>(null);
-<<<<<<< HEAD
-
-  // Set menu height on render
-  useEffect(() => {
-    if (menuRef.current) {
-      setMenuHeight(menuRef.current.offsetHeight);
-    }
-  }, []);
-
-  // Recalculate height when content changes
-  useEffect(() => {
-    const menuEl = menuRef.current;
-    if (!menuEl) return;
-
-    const updateHeight = () => setMenuHeight(menuEl.offsetHeight);
-    updateHeight();
-
-    const resizeObserver = new ResizeObserver(() => {
-      updateHeight();
-    });
-
-    resizeObserver.observe(menuEl);
-
-    return () => {
-      resizeObserver.disconnect();
-    };
-  }, []);
-
-  // Handle opening animation with timer
-  useEffect(() => {
-    if (open) {
-      setIsVisible(true);
-      setIsFadingOut(false);
-
-      // Open menu after half a second
-      const openTimeout = setTimeout(() => {
-        setMenuOpen(true);
-      }, 500);
-
-      return () => clearTimeout(openTimeout);
-    } else if (isVisible) {
-      // Close menu first
-      setMenuOpen(false);
-
-      // After menu closes (400ms), start fade out
-      const fadeTimeout = setTimeout(() => {
-        setIsFadingOut(true);
-      }, 400);
-
-      // After fade out (500ms), hide completely
-      const hideTimeout = setTimeout(() => {
-        setIsVisible(false);
-        setIsFadingOut(false);
-      }, 900);
-
-      return () => {
-        clearTimeout(fadeTimeout);
-        clearTimeout(hideTimeout);
-      };
-    }
-  }, [open, isVisible]);
-=======
   const timeoutsRef = useRef<ReturnType<typeof setTimeout>[]>([]);
   const prevOpenRef = useRef<boolean | undefined>(undefined);
   const prevMenuHeightRef = useRef(0);
@@ -216,7 +150,6 @@
       timeoutsRef.current = [];
     };
   }, []);
->>>>>>> a787c88b
 
   // Preload and handle fallback for any imageUrl
   useEffect(() => {
@@ -259,28 +192,18 @@
   // Image content wrapper style - slides up to reveal menu (like HiddenMenuWrapper content)
   const imageContentWrapperStyle = {
     ...getImageContentWrapperStyle(),
-<<<<<<< HEAD
-    transition: 'transform 0.9s ease, opacity 0.5s ease',
-    transform: menuOpen ? `translateY(-${menuHeight}px)` : 'translateY(0)',
-    opacity: isFadingOut ? 0 : 1,
-=======
     transition: prefersReducedMotion
       ? 'none'
       : `transform ${MENU_SLIDE_DURATION_MS / 1000}s ease, opacity ${FADE_OUT_DURATION_MS / 1000}s ease`,
     transform: menuOpen ? `translateY(-${menuHeight}px)` : 'translateY(0)',
     opacity: isFadingOut ? 0 : 1,
     willChange: 'transform, opacity',
->>>>>>> a787c88b
   };
 
   // Menu style - always at bottom, with fade
   const menuStyle = {
     ...getMenuStyle(),
-<<<<<<< HEAD
-    transition: 'opacity 0.5s ease',
-=======
     transition: prefersReducedMotion ? 'none' : `opacity ${FADE_OUT_DURATION_MS / 1000}s ease`,
->>>>>>> a787c88b
     opacity: isFadingOut ? 0 : 1,
   };
 
@@ -288,9 +211,6 @@
     <div style={getWrapperStyle()}>
       {/* Menu at bottom (like HiddenMenuWrapper menu) - always there */}
       <div ref={menuRef} style={menuStyle}>
-<<<<<<< HEAD
-        <div style={getFormContainerStyle()}>
-=======
         <BrutalistCard
           size="lg"
           style={{
@@ -300,7 +220,6 @@
             width: '90%',
           }}
         >
->>>>>>> a787c88b
           <h1 style={getTitleStyle()}>{title}</h1>
           <p style={getDescriptionStyle()}>Login to access this Vibe!</p>
           <VibesButton
@@ -311,11 +230,7 @@
           >
             Login
           </VibesButton>
-<<<<<<< HEAD
-        </div>
-=======
         </BrutalistCard>
->>>>>>> a787c88b
       </div>
 
       {/* Image content wrapper (like HiddenMenuWrapper content) - slides up to reveal menu */}
